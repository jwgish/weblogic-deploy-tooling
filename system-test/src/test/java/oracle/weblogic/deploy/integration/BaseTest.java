--- conflicted
+++ resolved
@@ -56,12 +56,7 @@
         validateModelScript = getWDTScriptsHome() + FS + "validateModel.sh";
         compareModelScript = getWDTScriptsHome() + FS + "compareModel.sh";
 
-<<<<<<< HEAD
-        // write the domains in the target directory to try to keep the workspace clean.
-        domainParent12213 = "." + FS + "target" + FS + "domains";
-=======
         domainParentDir = "." + FS + "target" + FS + "domains";
->>>>>>> b23edff5
     }
 
     protected static void setup() throws Exception {
@@ -75,11 +70,7 @@
         executeAndVerify(cmd);
 
         // create domain_parent directory if not existing
-<<<<<<< HEAD
-        File domainParentDir = new File(domainParent12213).getCanonicalFile();
-=======
         File domainParentDir = new File(BaseTest.domainParentDir);
->>>>>>> b23edff5
         if(!domainParentDir.exists()) {
             domainParentDir.mkdir();
         }
