// Copyright 2019, 2021, Oracle Corporation and/or its affiliates.
// Licensed under the Universal Permissive License v 1.0 as shown at
// http://oss.oracle.com/licenses/upl.

package oracle.weblogic.deploy.integration;

import java.io.BufferedWriter;
import java.io.File;
import java.io.FileOutputStream;
import java.io.IOException;
import java.io.OutputStreamWriter;
import java.io.PrintWriter;
import java.nio.file.Files;
import java.nio.file.Path;
import java.nio.file.Paths;
import java.nio.file.StandardCopyOption;
import java.util.ArrayList;
import java.util.HashMap;
import java.util.List;
import java.util.Map;
import java.util.logging.Logger;

import oracle.weblogic.deploy.integration.annotations.IntegrationTest;
import oracle.weblogic.deploy.integration.annotations.TestingLogger;
import oracle.weblogic.deploy.integration.utils.CommandResult;
import oracle.weblogic.deploy.integration.utils.Runner;
import org.junit.jupiter.api.AfterAll;
import org.junit.jupiter.api.BeforeAll;
import org.junit.jupiter.api.MethodOrderer;
import org.junit.jupiter.api.Tag;
import org.junit.jupiter.api.Test;
import org.junit.jupiter.api.TestInfo;
import org.junit.jupiter.api.TestMethodOrder;

import static org.junit.jupiter.api.Assertions.assertEquals;
import static org.junit.jupiter.api.Assertions.assertTrue;
import static org.junit.jupiter.api.Assumptions.assumeTrue;

@IntegrationTest
@TestMethodOrder(MethodOrderer.MethodName.class)
public class ITWdt extends BaseTest {
    @TestingLogger
    private static final Logger logger = Logger.getLogger("integration.tests");

    private static boolean rcuDomainCreated = false;

    @BeforeAll
    public static void staticPrepare() throws Exception {
        logger.info("prepare for WDT testing ...");

        initialize();
        // clean up the env first
        cleanup();

        // setup the test environment
        setup();

        // pull Oracle DB image for FMW RCU testing
        pullOracleDBDockerImage();
        // create a db container for RCU
        createDBContainer();
    }

    @AfterAll
    public static void staticUnprepare() throws Exception {
        logger.info("cleaning up after the test ...");
        cleanup();
    }

    private static Path getTestOutputPath(TestInfo testInfo) throws IOException {
        if (!testInfo.getTestMethod().isPresent()) {
            throw new IllegalArgumentException("Method is not present in this context, and this method cannot be used");
        }
        String methodName = testInfo.getTestMethod().get().getName();
        Path outputPath = Paths.get("target", "test-output", methodName);
        if (!Files.exists(outputPath)) {
            Files.createDirectories(outputPath);
        }
        return outputPath;
    }

    private static Map<String,String> getTestMethodEnvironment(TestInfo testInfo) throws IOException {
        Map<String,String> env = new HashMap<>();
        env.put("WLSDEPLOY_LOG_DIRECTORY", getTestOutputPath(testInfo).toString());
        return env;
    }

    private static PrintWriter getTestMethodWriter(TestInfo testInfo) throws IOException {
        if (!testInfo.getTestMethod().isPresent()) {
            throw new IllegalArgumentException("Method is not present in this context, and this method cannot be used");
        }

        String methodName = testInfo.getTestMethod().get().getName();
        // create a output file in the build folder with the name {test method name}.stdout
        Path outputPath = getTestOutputPath(testInfo);
        logger.info("Test log: " + outputPath);
        return new PrintWriter(
            new BufferedWriter(new OutputStreamWriter(
                new FileOutputStream(outputPath.resolve(Paths.get(methodName + ".out")).toString()))), true);
    }

    /**
     * test createDomain.sh with only -oracle_home argument
     * @throws Exception - if any error occurs
     */
    @Tag("gate")
    @Test
    public void test1CreateDomainNoDomainHome(TestInfo testInfo) throws Exception {
        String cmd = createDomainScript + " -oracle_home " + mwhome_12213;
        try (PrintWriter out = getTestMethodWriter(testInfo)) {
            CommandResult result = Runner.run(cmd, getTestMethodEnvironment(testInfo), out, new PrintWriter(System.out));
            assertEquals(99, result.exitValue(), "Unexpected return code");
            assertTrue(result.stdout().contains("WLSDPLY-20008"), "Output did not contain expected WLSDPLY-20008");
        }
    }

    /**
     * test createDomain.sh with only -oracle_home and -domain_type arguments
     * @throws Exception - if any error occurs
     */
    @Tag("gate")
    @Test
    public void test2CreateDomainNoDomainHome(TestInfo testInfo) throws Exception {
        String cmd = createDomainScript + " -oracle_home " + mwhome_12213 + " -domain_type WLS";
        try (PrintWriter out = getTestMethodWriter(testInfo)) {
            CommandResult result = Runner.run(cmd, getTestMethodEnvironment(testInfo), out, new PrintWriter(System.out));
            assertEquals(99, result.exitValue(), "Unexpected return code");
            // command should fail because of invalid arguments
            assertTrue(result.stdout().contains("WLSDPLY-20008"), "Output did not contain expected WLSDPLY-20008");
        }
    }

    /**
     * test createDomain.sh without model file
     * @throws Exception - if any error occurs
     */
    @Tag("gate")
    @Test
    public void test3CreateDomainNoModelfile(TestInfo testInfo) throws Exception {
        String cmd = createDomainScript + " -oracle_home " + mwhome_12213 + " -domain_parent " + domainParentDir;
        try (PrintWriter out = getTestMethodWriter(testInfo)) {
            CommandResult result = Runner.run(cmd, getTestMethodEnvironment(testInfo), out, new PrintWriter(System.out));
            assertEquals(99, result.exitValue(), "Unexpected return code");
            // command should fail because of invalid arguments
            assertTrue(result.stdout().contains("WLSDPLY-20008"), "Output did not contain expected WLSDPLY-20008");
        }
    }

    /**
     * test createDomain.sh without archive file
     * @throws Exception - if any error occurs
     */
    @Tag("gate")
    @Test
    public void test4CreateDomainNoArchivefile(TestInfo testInfo) throws Exception {
        String cmd = createDomainScript + " -oracle_home " + mwhome_12213 + " -domain_parent " + domainParentDir +
                " -model_file " + getSampleModelFile("-constant") ;
        try (PrintWriter out = getTestMethodWriter(testInfo)) {
            CommandResult result = Runner.run(cmd, getTestMethodEnvironment(testInfo), out, new PrintWriter(System.out));
            assertEquals(2, result.exitValue(), "Unexpected return code");
            // command should fail because of invalid arguments
            assertTrue(result.stdout().contains("WLSDPLY-05025"), "Output did not contain expected WLSDPLY-05025");
        }
    }

    /**
     * test createDomain.sh with required arguments
     * @throws Exception - if any error occurs
     */
    @Tag("gate")
    @Test
    public void test5CreateDomain(TestInfo testInfo) throws Exception {
        String cmd = createDomainScript + " -oracle_home " + mwhome_12213 + " -domain_parent " + domainParentDir +
                " -model_file " + getSampleModelFile("-constant") +
                " -archive_file " + getSampleArchiveFile();
        try (PrintWriter out = getTestMethodWriter(testInfo)) {
            CommandResult result = Runner.run(cmd, getTestMethodEnvironment(testInfo), out, new PrintWriter(System.out));
            assertEquals(0, result.exitValue(), "Unexpected return code");
            assertTrue(result.stdout().contains("createDomain.sh completed successfully"), "Create failed");
        }
    }

    /**
     * test createDomain.sh with different domain name in -domain_home and model file
     * in model file, it specifies the domain name as 'domain1'
     * in -domain_home argument, it specifies the domain home as 'domain2'
     * @throws Exception - if any error occurs
     */
    @Tag("gate")
    @Test
    public void test6CreateDomainDifferentDomainName(TestInfo testInfo) throws Exception {
        String cmd = createDomainScript + " -oracle_home " + mwhome_12213 + " -domain_home " +
            domainParentDir + FS + "domain2 -model_file " +
                getSampleModelFile("-constant") + " -archive_file " + getSampleArchiveFile();
        try (PrintWriter out = getTestMethodWriter(testInfo)) {
            CommandResult result = Runner.run(cmd, getTestMethodEnvironment(testInfo), out, new PrintWriter(System.out));
            assertEquals(0, result.exitValue(), "Unexpected return code");
            assertTrue(result.stdout().contains("createDomain.sh completed successfully"), "Create failed");
        }
    }

    /**
     * test createDomain.sh with WLS domain_type
     * @throws Exception -if any error occurs
     */
    @Tag("gate")
    @Test
    public void test7CreateDomainWLSType(TestInfo testInfo) throws Exception {
        String cmd = createDomainScript + " -oracle_home " + mwhome_12213 + " -domain_home " +
            domainParentDir + FS + "domain2 -model_file " +
                getSampleModelFile("-constant") + " -archive_file " + getSampleArchiveFile() +
                " -domain_type WLS";
        try (PrintWriter out = getTestMethodWriter(testInfo)) {
            CommandResult result = Runner.run(cmd, getTestMethodEnvironment(testInfo), out, new PrintWriter(System.out));
            assertEquals(0, result.exitValue(), "Unexpected return code");
            assertTrue(result.stdout().contains("createDomain.sh completed successfully"), "Create failed");
        }
    }

    /**
     * test createDomain.sh, model file contains variables but no variable_file specified
     * @throws Exception - if any error occurs
     */
    @Tag("gate")
    @Test
    public void test8CreateDomainNoVariableFile(TestInfo testInfo) throws Exception {
        String cmd = createDomainScript + " -oracle_home " + mwhome_12213 + " -domain_parent " + domainParentDir +
                " -model_file " + getSampleModelFile("1") +
                " -archive_file " + getSampleArchiveFile()  ;
        try (PrintWriter out = getTestMethodWriter(testInfo)) {
            CommandResult result = Runner.run(cmd, getTestMethodEnvironment(testInfo), out, new PrintWriter(System.out));
            assertEquals(2, result.exitValue(), "Unexpected return code");
            // command should fail because of invalid arguments
            assertTrue(result.stdout().contains("WLSDPLY-20004"), "Output did not contain expected WLSDPLY-20004");
        }
    }

    /**
     * test createDomain.sh with variable_file argument
     * @throws Exception - if any error occurs
     */
    @Tag("gate")
    @Test
    public void test9CreateDomainWithVariableFile(TestInfo testInfo) throws Exception {
        String cmd = createDomainScript + " -oracle_home " + mwhome_12213 + " -domain_home " +
            domainParentDir + FS + "domain2 -model_file " +
                getSampleModelFile("1") + " -archive_file " + getSampleArchiveFile() +
                " -domain_type WLS -variable_file " + getSampleVariableFile();
        try (PrintWriter out = getTestMethodWriter(testInfo)) {
            CommandResult result = Runner.run(cmd, getTestMethodEnvironment(testInfo), out, new PrintWriter(System.out));
            assertEquals(0, result.exitValue(), "Unexpected return code");
            assertTrue(result.stdout().contains("createDomain.sh completed successfully"), "Create failed");
        }
    }

    /**
     * test createDomain.sh with wlst_path set to mwhome/wlserver
     * @throws Exception - if any error occurs
     */
    @Tag("gate")
    @Test
    public void testACreateDomainWithWlstPath(TestInfo testInfo) throws Exception {
        String cmd = createDomainScript + " -oracle_home " + mwhome_12213 + " -domain_home " +
            domainParentDir + FS + "domain2 -model_file " +
                getSampleModelFile("1") + " -archive_file " + getSampleArchiveFile() +
                " -domain_type WLS -variable_file " + getSampleVariableFile() + " -wlst_path " +
                mwhome_12213 + FS + "wlserver";
        try (PrintWriter out = getTestMethodWriter(testInfo)) {
            CommandResult result = Runner.run(cmd, getTestMethodEnvironment(testInfo), out, new PrintWriter(System.out));
            assertEquals(0, result.exitValue(), "Unexpected return code");
            assertTrue(result.stdout().contains("createDomain.sh completed successfully"), "Create failed");
        }
    }

    /**
     * test createDomain.sh with -wlst_path set to mwhome/oracle_common
     * @throws Exception - if any error occurs
     */
    @Tag("gate")
    @Test
    public void testBCreateDomainWithOracleCommaonWlstPath(TestInfo testInfo) throws Exception {
        String cmd = createDomainScript + " -oracle_home " + mwhome_12213 + " -domain_home " +
            domainParentDir + FS + "domain2 -model_file " +
                getSampleModelFile("1") + " -archive_file " + getSampleArchiveFile() +
                " -domain_type WLS -variable_file " + getSampleVariableFile() + " -wlst_path " +
                mwhome_12213 + FS + "oracle_common";
        try (PrintWriter out = getTestMethodWriter(testInfo)) {
            CommandResult result = Runner.run(cmd, getTestMethodEnvironment(testInfo), out, new PrintWriter(System.out));
            assertEquals(0, result.exitValue(), "Unexpected return code");
            assertTrue(result.stdout().contains("createDomain.sh completed successfully"), "Create failed");
        }
    }

    /**
     * test createDomain.sh, create JRF domain without -run_rcu argument
     * @throws Exception - if any error occurs
     */
    @Tag("gate")
    @Test
    public void testCCreateJRFDomainNoRunRCU(TestInfo testInfo) throws Exception {
        try (PrintWriter out = getTestMethodWriter(testInfo)) {
            Path source = Paths.get(getSampleModelFile("2"));
            Path modelOut = getTestOutputPath(testInfo).resolve(SAMPLE_MODEL_FILE_PREFIX + "2.yaml");
            // create wdt model file to use in create, after substitution of DB host/ip
            replaceStringInFile(source, modelOut, "%DB_HOST%", getDBContainerIP());

            String cmd = createDomainScript + " -oracle_home " + mwhome_12213 + " -domain_home " +
                domainParentDir + FS + "domain2 -model_file " +
                modelOut + " -archive_file " + getSampleArchiveFile() + " -domain_type JRF";

            CommandResult result = Runner.run(cmd, getTestMethodEnvironment(testInfo), out, new PrintWriter(System.out));
            assertEquals(2, result.exitValue(), "Unexpected return code");
            assertTrue(result.stdout().contains("WLSDPLY-12409"), "Output did not contain expected WLSDPLY-12409");
        }
    }

    /**
     * test createDomain.sh, create JRF domain with -run_rcu argument
     * @throws Exception - if any error occurs
     */
    @Tag("gate")
    @Test
    public void testDCreateJRFDomainRunRCU(TestInfo testInfo) throws Exception {
        waitForDatabase();
        try (PrintWriter out = getTestMethodWriter(testInfo)) {
            Path source = Paths.get(getSampleModelFile("2"));
            Path modelOut = getTestOutputPath(testInfo).resolve(SAMPLE_MODEL_FILE_PREFIX + "2.yaml");
            // create wdt model file to use in create, after substitution of DB host/ip
            replaceStringInFile(source, modelOut, "%DB_HOST%", getDBContainerIP());

            String cmd = createDomainScript + " -oracle_home " + mwhome_12213 + " -domain_home " +
                domainParentDir + FS + "jrfDomain1 -model_file " +
                modelOut + " -archive_file " + getSampleArchiveFile() + " -domain_type JRF -run_rcu";

            CommandResult result = Runner.run(cmd, getTestMethodEnvironment(testInfo), out, new PrintWriter(System.out));
            assertEquals(0, result.exitValue(), "Unexpected return code");
            // command should fail because of invalid arguments
            assertTrue(result.stdout().contains("createDomain.sh completed successfully"), "Create failed");
            rcuDomainCreated = true;
        }
    }


    /**
     * testDOnlineUpdate1 check for 103 return code if an update requires restart.
     * @throws Exception - if any error occurs
     */
    @Tag("gate")
    @Test
    public void testDOnlineUpdate1(TestInfo testInfo) throws Exception {
        assumeTrue(rcuDomainCreated, "testDOnlineUpdate skipped because testDCreateJRFDomainRunRCU failed");

        // Setup boot.properties
        // domainParent12213  - is relative !
        String domainHome = domainParentDir + FS + "jrfDomain1";
        setUpBootProperties(domainHome, "admin-server", "weblogic", "welcome1");
        Path adminServerOut = getTestOutputPath(testInfo).resolve("admin-server.out");
        boolean isServerUp = startAdminServer(domainHome, adminServerOut);

        if (isServerUp) {
            try (PrintWriter out = getTestMethodWriter(testInfo)) {
                // update wdt model file
                Path source = Paths.get(getSampleModelFile("-onlineUpdate"));
                Path model = getTestOutputPath(testInfo).resolve(SAMPLE_MODEL_FILE_PREFIX + "-onlineUpdate.yaml");
                Files.copy(source, model, StandardCopyOption.REPLACE_EXISTING);

                String cmd = "echo welcome1 | "
                    + updateDomainScript
                    + " -oracle_home " + mwhome_12213
                    + " -domain_home " + domainParentDir + FS + "jrfDomain1"
                    + " -model_file " + model
                    + " -admin_url t3://localhost:7001 -admin_user weblogic";
                CommandResult result = Runner.run(cmd, getTestMethodEnvironment(testInfo), out, new PrintWriter(System.out));

                stopAdminServer(domainHome);
                assertEquals(103, result.exitValue(), "onlineUpdate is expecting return code of 103");
            }

        } else {
            // Best effort to clean up server
            tryKillTheAdminServer(domainHome, "admin-server");
            throw new Exception("testDOnlineUpdate failed - cannot bring up server");
        }
    }


    /**
     * testDOnlineUpdate2 check for 104 return code if an update cancel changes.
     * @throws Exception - if any error occurs
     */
    @Tag("failing")
    @Test
    public void testDOnlineUpdate2(TestInfo testInfo) throws Exception {
        assumeTrue(rcuDomainCreated, "testDOnlineUpdate2 skipped because testDCreateJRFDomainRunRCU failed");

<<<<<<< HEAD
        String domainHome = domainParent12213 + FS + "jrfDomain1";
=======
        // Setup boot.properties
        String domainHome = domainParentDir + FS + "jrfDomain1";
>>>>>>> b23edff5

        Path adminServerOut = getTestOutputPath(testInfo).resolve("admin-server.out");
        boolean isServerUp = startAdminServer(domainHome, adminServerOut);

        if (isServerUp) {
            try (PrintWriter out = getTestMethodWriter(testInfo)) {
                Path source = Paths.get(getSampleModelFile("-onlineUpdate2"));
                Path model = getTestOutputPath(testInfo).resolve(SAMPLE_MODEL_FILE_PREFIX + "-onlineUpdate2.yaml");
                Files.copy(source, model, StandardCopyOption.REPLACE_EXISTING);

                String cmd = "echo welcome1 | "
                    + updateDomainScript
                    + " -oracle_home " + mwhome_12213
                    + " -domain_home " + domainParentDir + FS + "jrfDomain1"
                    + " -model_file " + model
                    + " -admin_url t3://localhost:7001 -admin_user weblogic"
                    + " -cancel_changes_if_restart_required";
                CommandResult result = Runner.run(cmd, getTestMethodEnvironment(testInfo), out, new PrintWriter(System.out));

                stopAdminServer(domainHome);
                assertEquals(104, result.exitValue(), "onlineUpdate2 is expecting return code of 104");
            }
        } else {
            // Best effort to clean up server
            tryKillTheAdminServer(domainHome, "admin-server");
            throw new Exception("testDOnlineUpdate2 failed - cannot bring up WLS server");
        }
    }


    /**
     * test createDomain.sh, create restrictedJRF domain
     * @throws Exception - if any error occurs
     */
    @Tag("gate")
    @Test
    public void testECreateRestrictedJRFDomain(TestInfo testInfo) throws Exception {
        String cmd = createDomainScript + " -oracle_home " + mwhome_12213 + " -domain_home " +
            domainParentDir + FS + "restrictedJRFD1 -model_file " +
                getSampleModelFile("-constant") + " -archive_file " + getSampleArchiveFile() +
                " -domain_type RestrictedJRF";
        try (PrintWriter out = getTestMethodWriter(testInfo)) {
            CommandResult result = Runner.run(cmd, getTestMethodEnvironment(testInfo), out, new PrintWriter(System.out));
            assertEquals(0, result.exitValue(), "Unexpected return code");
            // command should fail because of invalid arguments
            assertTrue(result.stdout().contains("createDomain.sh completed successfully"), "Create failed");
        }
    }

    /**
     * test discoverDomain.sh with required arguments
     * @throws Exception - if any error occurs
     */
    @Tag("gate")
    @Test
    public void testFDiscoverDomainWithRequiredArgument(TestInfo testInfo) throws Exception {
        try (PrintWriter out = getTestMethodWriter(testInfo)) {
            Path discoveredArchive = getTestOutputPath(testInfo).resolve("discoveredArchive.zip");
            String cmd = discoverDomainScript
                + " -oracle_home " + mwhome_12213
                + " -domain_home " + domainParentDir + FS + "restrictedJRFD1"
                + " -archive_file " + discoveredArchive
                + " -domain_type RestrictedJRF";
            CommandResult result = Runner.run(cmd, getTestMethodEnvironment(testInfo), out, new PrintWriter(System.out));

            verifyResult(result, "discoverDomain.sh completed successfully");

            // unzip discoveredArchive.zip
            cmd = "unzip -o " + discoveredArchive + " -d " + getTestOutputPath(testInfo);
            Runner.run(cmd, getTestMethodEnvironment(testInfo), out, new PrintWriter(System.out));

            // verify model file
            Path expectedModelFile = getTestOutputPath(testInfo).resolve("model").resolve("restrictedJRFD1.yaml");
            verifyModelFile(expectedModelFile.toString());
            verifyFDiscoverDomainWithRequiredArgument(expectedModelFile.toString());
        }
    }

    private void verifyFDiscoverDomainWithRequiredArgument(String expectedModelFile) throws Exception {
         List<String> checkContents = new ArrayList<>();
         checkContents.add("domainInfo:");
         checkContents.add("AdminUserName: --FIX ME--");
         checkContents.add("CoherenceClusterSystemResource: defaultCoherenceCluster");
         checkContents.add("PublicAddress: kubernetes");
         checkContents.add("Trust Service Identity Asserter:");
         checkContents.add("appDeployments:");
         checkContents.add("SourcePath: wlsdeploy/applications/simple-app.war");
        verifyModelFileContents(expectedModelFile, checkContents);
    }

    /**
     * test discoverDomain.sh with -model_file argument
     * @throws Exception - if any error occurs
     */
    @Tag("gate")
    @Test
    public void testGDiscoverDomainWithModelFile(TestInfo testInfo) throws Exception {
        Path discoveredArchive = getTestOutputPath(testInfo).resolve("discoveredArchive.zip");
        Path discoveredModelFile = getTestOutputPath(testInfo).resolve("discoveredRestrictedJRFD1.yaml");
        String cmd = discoverDomainScript + " -oracle_home " + mwhome_12213 + " -domain_home " +
            domainParentDir + FS + "restrictedJRFD1 -archive_file " + discoveredArchive +
                " -model_file " + discoveredModelFile;
        try (PrintWriter out = getTestMethodWriter(testInfo)) {
            CommandResult result = Runner.run(cmd, getTestMethodEnvironment(testInfo), out, new PrintWriter(System.out));

            verifyResult(result, "discoverDomain.sh completed successfully");

            // verify model file
            verifyModelFile(discoveredModelFile.toString());
        }
    }

  /**
   * test discoverDomain.sh with -variable_file argument
   * @throws Exception - if any error occurs
   */
  @Tag("gate")
  @Test
  public void testGDiscoverDomainWithVariableFile(TestInfo testInfo) throws Exception {
      Path discoveredArchive = getTestOutputPath(testInfo).resolve("discoveredArchive.zip");
      Path discoveredModelFile = getTestOutputPath(testInfo).resolve("discoveredRestrictedJRFD1.yaml");
      Path discoveredVariableFile = getTestOutputPath(testInfo).resolve("discoveredRestrictedJRFD1.properties");

      String cmd = discoverDomainScript
          + " -oracle_home " + mwhome_12213
          + " -domain_home " + domainParentDir + FS + "restrictedJRFD1"
          + " -archive_file " + discoveredArchive
          + " -model_file " + discoveredModelFile
          + " -variable_file " + discoveredVariableFile;

      try (PrintWriter out = getTestMethodWriter(testInfo)) {
          CommandResult result = Runner.run(cmd, getTestMethodEnvironment(testInfo), out, new PrintWriter(System.out));
          verifyResult(result, "discoverDomain.sh completed successfully");

          // verify model file and variable file
          verifyModelFile(discoveredModelFile.toString());
          verifyModelFile(discoveredVariableFile.toString());
          verifyGDiscoverDomainWithVariableFile(discoveredModelFile.toString());
      }
  }

  private void verifyGDiscoverDomainWithVariableFile(String expectedModelFile) throws Exception {
    List<String> checkContents = new ArrayList<>();
    checkContents.add("AdminUserName: '@@PROP:AdminUserName@@'");
    verifyModelFileContents(expectedModelFile, checkContents);
  }

    /**
     * test discoverDomain.sh with -domain_type as JRF
     * @throws Exception - if any error occurs
     */
    @Tag("gate")
    @Test
    public void testHDiscoverDomainJRFDomainType(TestInfo testInfo) throws Exception {
        try (PrintWriter out = getTestMethodWriter(testInfo)) {
            Path discoveredArchive = getTestOutputPath(testInfo).resolve("discoveredArchive.zip");
            Path discoveredModelFile = getTestOutputPath(testInfo).resolve("discoveredJRFD1.yaml");
            String cmd = discoverDomainScript
                + " -oracle_home " + mwhome_12213
                + " -domain_home " + domainParentDir + FS + "jrfDomain1"
                + " -archive_file " + discoveredArchive
                + " -model_file " + discoveredModelFile
                + " -domain_type JRF";

            CommandResult result = Runner.run(cmd, getTestMethodEnvironment(testInfo), out, new PrintWriter(System.out));

            verifyResult(result, "discoverDomain.sh completed successfully");

            // verify model file
            verifyModelFile(discoveredModelFile.toString());
            verifyHDiscoverDomainJRFDomainType(discoveredModelFile.toString());
        }
    }

    private void verifyHDiscoverDomainJRFDomainType(String expectedModelFile) {
      List<String> checkContents = new ArrayList<>();
      checkContents.add("AWT Application Context Startup Class");
      try {
        verifyModelFileContents(expectedModelFile, checkContents);
        throw new Exception("JRF blacklist components found in model file");
      } catch (Exception e) {
        // empty this is expected result
      }
    }

    /**
     * test updateDomain.sh, update the domain to set the number of dynamic servers to 4
     * @throws Exception - if any error occurs
     */
    @Tag("gate")
    @Test
    public void testIUpdateDomain(TestInfo testInfo) throws Exception {
        try (PrintWriter out = getTestMethodWriter(testInfo)) {
            Path source = Paths.get(getSampleVariableFile());
            Path variableFile = getTestOutputPath(testInfo).resolve(SAMPLE_VARIABLE_FILE);

            replaceStringInFile(source, variableFile, "CONFIGURED_MANAGED_SERVER_COUNT=2",
                "CONFIGURED_MANAGED_SERVER_COUNT=4");

            String cmd = updateDomainScript
                + " -oracle_home " + mwhome_12213
                + " -domain_home " + domainParentDir + FS + "domain2"
                + " -model_file " + getSampleModelFile("1")
                + " -archive_file " + getSampleArchiveFile()
                + " -domain_type WLS"
                + " -variable_file " + variableFile;

            CommandResult result = Runner.run(cmd, getTestMethodEnvironment(testInfo), out, new PrintWriter(System.out));
            verifyResult(result, "updateDomain.sh completed successfully");

            // Expecting grep return code of 0.  Grep will return 0 if found, and 1 if the requested text is not found.
            cmd = "grep -q '<max-dynamic-cluster-size>4</max-dynamic-cluster-size>' " + domainParentDir + FS +
                "domain2" + FS + "config" + FS + "config.xml";
            CommandResult result2 = Runner.run(cmd, getTestMethodEnvironment(testInfo), out, new PrintWriter(System.out));
            assertEquals(0, result2.exitValue(), "config.xml does not appear to reflect the update");
        }
    }

    /**
     * Test deployApp with missing model in archive.
     * Negative test, expects error message.
     * @throws Exception - if any error occurs
     */
    @Tag("gate")
    @Test
    public void testJDeployAppWithoutModelfile(TestInfo testInfo) throws Exception {
        try (PrintWriter out = getTestMethodWriter(testInfo)) {
            String cmd = deployAppScript
                + " -oracle_home " + mwhome_12213
                + " -domain_home " + domainParentDir + FS + "domain2"
                + " -archive_file " + getSampleArchiveFile();
            CommandResult result = Runner.run(cmd, getTestMethodEnvironment(testInfo), out, new PrintWriter(System.out));
            verifyErrorMsg(result, "deployApps failed to find a model file in archive");
        }
    }

    /**
     * Test deployApps.
     * @throws Exception - if any error occurs
     */
    @Tag("gate")
    @Test
    public void testKDeployAppWithModelfile(TestInfo testInfo) throws Exception {
        try (PrintWriter out = getTestMethodWriter(testInfo)) {
            String cmd = deployAppScript
                + " -oracle_home " + mwhome_12213
                + " -domain_home " + domainParentDir + FS + "domain2"
                + " -archive_file " + getSampleArchiveFile()
                + " -model_file " + getSampleModelFile("-constant");
            CommandResult result = Runner.run(cmd, getTestMethodEnvironment(testInfo), out, new PrintWriter(System.out));
            verifyResult(result, "deployApps.sh completed successfully");
        }
    }

    /**
     * test validateModel.sh with -oracle_home only
     * @throws Exception - if any error occurs
     */
    @Tag("gate")
    @Test
    public void testLValidateModelWithOracleHomeOnly(TestInfo testInfo) throws Exception {
        try (PrintWriter out = getTestMethodWriter(testInfo)) {
            String cmd = validateModelScript + " -oracle_home " + mwhome_12213;
            CommandResult result = Runner.run(cmd, getTestMethodEnvironment(testInfo), out, new PrintWriter(System.out));
            verifyErrorMsg(result, "validateModel requires a model file to run");
        }
    }

    /**
     * test validateModel.sh with -oracle_home and -model_file
     * @throws Exception - if any error occurs
     */
    @Tag("gate")
    @Test
    public void testMValidateModelWithOracleHomeModelFile(TestInfo testInfo) throws Exception {
        try (PrintWriter out = getTestMethodWriter(testInfo)) {
            String cmd = validateModelScript + " -oracle_home " + mwhome_12213 + " -model_file " +
                getSampleModelFile("-constant");
            CommandResult result = Runner.run(cmd, getTestMethodEnvironment(testInfo), out, new PrintWriter(System.out));
            verifyResult(result, "the archive file was not provided");
        }
    }

    /**
     * test validateModel.sh without -variable_file
     * @throws Exception - if any error occurs
     */
    @Tag("gate")
    @Test
    public void testNValidateModelWithoutVariableFile(TestInfo testInfo) throws Exception {
        try (PrintWriter out = getTestMethodWriter(testInfo)) {
            String cmd = validateModelScript
                + " -oracle_home " + mwhome_12213
                + " -model_file " + getSampleModelFile("1");
            CommandResult result = Runner.run(cmd, getTestMethodEnvironment(testInfo), out, new PrintWriter(System.out));
            verifyErrorMsg(result, ", but no variables file was specified");
        }
    }

    /**
     * test compareModel.sh with only attribute difference.  The files existences test whether it impacts WKO operation
     * @throws Exception - if any error occurs
     */
    @Tag("gate")
    @Test
    public void testCompareModelRemoveAttribute(TestInfo testInfo) throws Exception {
        try (PrintWriter out = getTestMethodWriter(testInfo)) {
            Path outputDir = getTestOutputPath(testInfo).resolve("wdt_temp_output");
            Files.createDirectories(outputDir);
            String cmd = compareModelScript
                + " -oracle_home " + mwhome_12213
                + " -output_dir " + outputDir
                + " " + getSampleModelFile("1-lessattribute")
                + " " + getSampleModelFile("1");
            CommandResult result = Runner.run(cmd, getTestMethodEnvironment(testInfo), out, new PrintWriter(System.out));
            verifyResult(result, "compareModel.sh completed successfully");

            verifyFileExists(outputDir.resolve("compare_model_stdout").toString());
            verifyFileDoesNotExists(outputDir.resolve("diffed_model.yaml").toString());
        }
    }

    /**
     * test validateModel.sh with invalid model file
     * @throws Exception - if any error occurs
     */
    @Tag("gate")
    @Test
    public void testOValidateModelWithInvalidModelfile(TestInfo testInfo) throws Exception {
        try (PrintWriter out = getTestMethodWriter(testInfo)) {
            String cmd = validateModelScript
                + " -oracle_home " + mwhome_12213
                + " -model_file " + getSampleModelFile("-invalid")
                + " -variable_file " + getSampleVariableFile();
            CommandResult result = Runner.run(cmd, getTestMethodEnvironment(testInfo), out, new PrintWriter(System.out));
            verifyErrorMsg(result, "exit code = 2");
        }
    }

    @Tag("gate")
    @Test
    public void testPEncryptModel(TestInfo testInfo) throws Exception {
        try (PrintWriter out = getTestMethodWriter(testInfo)) {
            Path source = Paths.get(getSampleModelFile("-constant"));
            Path model = getTestOutputPath(testInfo).resolve(SAMPLE_MODEL_FILE_PREFIX + "-constant.yaml");
            Files.copy(source, model, StandardCopyOption.REPLACE_EXISTING);

            String cmd = encryptModelScript
                + " -oracle_home " + mwhome_12213
                + " -model_file " + model + " < " + getResourcePath().resolve("passphrase.txt");
            CommandResult result = Runner.run(cmd, getTestMethodEnvironment(testInfo), out, new PrintWriter(System.out));
            verifyResult(result, "encryptModel.sh completed successfully");

            // create the domain using -use_encryption
            cmd = createDomainScript
                + " -oracle_home " + mwhome_12213
                + " -domain_home " + domainParentDir + FS + "domain10"
                + " -model_file " + model
                + " -archive_file " + getSampleArchiveFile()
                + " -domain_type WLS"
                + " -use_encryption < " + getResourcePath().resolve("passphrase.txt");
            CommandResult result2 = Runner.run(cmd, getTestMethodEnvironment(testInfo), out, new PrintWriter(System.out));
            verifyResult(result2, "createDomain.sh completed successfully");
        }
    }

    private boolean startAdminServer(String domainHome, Path outputFile) throws Exception {
        boolean isServerUp = false;
        String cmd = "nohup " + domainHome + "/bin/startWebLogic.sh > " + outputFile + " 2>&1 &";

        CommandResult result = Runner.run(cmd);
        if (result.exitValue() != 0 ) {
            logger.info("startAdminServer: result.stdout=" + result.stdout());
            cmd = "cat " + outputFile;
            result = Runner.run(cmd);
            logger.info(result.stdout());
            throw new Exception("startAdminServer: failed to execute command " + cmd);
        }

        try {
            Thread.sleep(60000);
            String readinessCmd = "export no_proxy=localhost && curl -sw '%{http_code}' http://localhost:7001/weblogic/ready";
            result = Runner.run(readinessCmd);
            for (int i=0; i < 60; i++) {
                String stdout = result.stdout();
                logger.info("Server status: '" + stdout + "'");
                if (stdout != null && stdout.length() > 3) {
                    stdout = stdout.substring(0,3);
                }
                if ("200".equals(stdout)) {
                    logger.info("Server is running");
                    isServerUp = true;
                    break;
                }
                Thread.sleep(5000);
                result = Runner.run(readinessCmd);
                logger.info("Server is starting...");
            }

        } catch (InterruptedException ite) {
            Thread.currentThread().interrupt();
            throw ite;
        }

        if (!isServerUp) {
            cmd = "cat " + outputFile;
            result = Runner.run(cmd);
            logger.info(result.stdout());
        }

        return isServerUp;
    }

    private void stopAdminServer(String domainHome) throws Exception {
        logger.info("Stopping the WebLogic admin server");
        String cmd = domainHome + "/bin/stopWebLogic.sh";
        CommandResult result = Runner.run(cmd);
        if (result.exitValue() != 0) {
            logger.info("Stop WLS stdout=" + result.stdout());
        }

    }

    private void setUpBootProperties(String domainHome, String server, String username, String password)
        throws Exception {

        File adminSecurityDir = new File(domainHome + FS + "servers" + FS + server + FS + "security");
        adminSecurityDir.mkdirs();
        PrintWriter pw = new PrintWriter(adminSecurityDir + FS + "boot.properties");
        pw.println("username=" + username);
        pw.println("password=" + password);
        pw.close();

    }

    private void tryKillTheAdminServer(String domainHome, String server) throws Exception {

        File domainDir = new File(domainHome);

        String cmd_format = "ps axww | " +
            "grep weblogic.Server | " +
            "grep \"%s\" | " +
            "grep \"\\-DINSTANCE_HOME=%s\" | " +
            "cut -f1 -d' '";
        CommandResult result = Runner.run(String.format(cmd_format, server, domainDir.getCanonicalPath()));
        logger.info("DEBUG: process id is [" + result.stdout() + "]");
        String pid = result.stdout();
        if (! "".equals(pid)) {
            try {
                Integer.parseInt(pid);
            } catch (NumberFormatException ne) {
                logger.info("ps does not return integer " + pid);
                return;
            }
        String cmd = "kill -9 " + pid;
        result = Runner.run(cmd);
        logger.info("DEBUG: " + cmd + " returns " + result.stdout());
        }

    }
}
<|MERGE_RESOLUTION|>--- conflicted
+++ resolved
@@ -388,18 +388,12 @@
      * testDOnlineUpdate2 check for 104 return code if an update cancel changes.
      * @throws Exception - if any error occurs
      */
-    @Tag("failing")
+    @Tag("failed")
     @Test
     public void testDOnlineUpdate2(TestInfo testInfo) throws Exception {
         assumeTrue(rcuDomainCreated, "testDOnlineUpdate2 skipped because testDCreateJRFDomainRunRCU failed");
 
-<<<<<<< HEAD
-        String domainHome = domainParent12213 + FS + "jrfDomain1";
-=======
-        // Setup boot.properties
         String domainHome = domainParentDir + FS + "jrfDomain1";
->>>>>>> b23edff5
-
         Path adminServerOut = getTestOutputPath(testInfo).resolve("admin-server.out");
         boolean isServerUp = startAdminServer(domainHome, adminServerOut);
 
@@ -784,10 +778,10 @@
             result = Runner.run(readinessCmd);
             for (int i=0; i < 60; i++) {
                 String stdout = result.stdout();
-                logger.info("Server status: '" + stdout + "'");
                 if (stdout != null && stdout.length() > 3) {
                     stdout = stdout.substring(0,3);
                 }
+                logger.info("Server status: '" + stdout + "'");
                 if ("200".equals(stdout)) {
                     logger.info("Server is running");
                     isServerUp = true;
@@ -859,4 +853,4 @@
         }
 
     }
-}
+}