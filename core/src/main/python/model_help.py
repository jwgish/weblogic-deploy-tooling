"""
Copyright (c) 2020, 2022, Oracle Corporation and/or its affiliates.
Licensed under the Universal Permissive License v 1.0 as shown at https://oss.oracle.com/licenses/upl.

The entry point for the modelHelp tool.
"""
import exceptions
import os
import sys

<<<<<<< HEAD
from oracle.weblogic.deploy.logging import WLSDeployLoggingConfig
=======
>>>>>>> e80b8169
from oracle.weblogic.deploy.util import CLAException
from oracle.weblogic.deploy.util import WebLogicDeployToolingVersion

# Jython tools don't require sys.path modification

from wlsdeploy.aliases.aliases import Aliases
from wlsdeploy.aliases.wlst_modes import WlstModes
from wlsdeploy.exception import exception_helper
from wlsdeploy.logging.platform_logger import PlatformLogger
from wlsdeploy.tool.modelhelp.model_help_printer import ModelHelpPrinter
from wlsdeploy.tool.modelhelp.model_help_utils import ControlOptions
from wlsdeploy.tool.util import model_context_helper
from wlsdeploy.util import cla_helper
from wlsdeploy.util import model
from wlsdeploy.util.cla_utils import CommandLineArgUtil
from wlsdeploy.util.exit_code import ExitCode

_program_name = 'modelHelp'
_class_name = 'model_help'
__logger = PlatformLogger('wlsdeploy.modelhelp')

__required_arguments = [
    CommandLineArgUtil.ORACLE_HOME_SWITCH
]

__optional_arguments = [
    CommandLineArgUtil.ATTRIBUTES_ONLY_SWITCH,
    CommandLineArgUtil.FOLDERS_ONLY_SWITCH,
    CommandLineArgUtil.RECURSIVE_SWITCH,
    CommandLineArgUtil.INTERACTIVE_MODE_SWITCH
]

__output_types = [
    CommandLineArgUtil.ATTRIBUTES_ONLY_SWITCH,
    CommandLineArgUtil.FOLDERS_ONLY_SWITCH,
    CommandLineArgUtil.RECURSIVE_SWITCH
]


def __process_args(args):
    """
    Process the command-line arguments.
    :param args: the command-line arguments list
    :raises CLAException: if an error occurs while validating and processing the command-line arguments
    """
    _method_name = '__process_args'

    cla_util = CommandLineArgUtil(_program_name, __required_arguments, __optional_arguments)
    argument_map = cla_util.process_args(args, trailing_arg_count=1)

    # zero or one output type arguments should be set
    found = False
    for key in __output_types:
        if key in argument_map:
            if found:
                types_text = ', '.join(__output_types)
                ex = exception_helper.create_cla_exception(ExitCode.USAGE_ERROR,
                                                           'WLSDPLY-10100', types_text)
                __logger.throwing(ex, class_name=_class_name, method_name=_method_name)
                raise ex
            found = True

    return model_context_helper.create_context(_program_name, argument_map)


def canonical_path_from_model_path(model_path):
    """
    helper function for interactive help
    canonicalize a model path so it:
    -  has no ':'
    -  always starts with '/'
    -  does not end with a slash unless at top
    -  converts 'top' to '/'
    -  note: a standalone '/' implies "top"
    -  note: first string after first '/' is normally a section
    :param model_path: the model path
    :return: canonicalized path
    """
    ret_path = model_path.replace(':','')
    while ret_path.endswith('/'):
      ret_path = ret_path[:-1]
    while ret_path.startswith('/'):
      ret_path = ret_path[1:]
    if ret_path == 'top':
      ret_path = ''
    ret_path = '/' + ret_path
    return ret_path


def model_path_from_canonical_path(canonical_path):
    """
    helper function for interactive help
    returns "normal" model path based on canonicalized path
    :param canonical_path: the path in "/.../..." format
    :return: the model path with "section:/..." format or "top"
    """
    ret_path = canonical_path[1:]
    slashpos = ret_path.find('/')
    if slashpos > 0:
      ret_path = ret_path[0:slashpos] + ':' + ret_path[slashpos:]
    if not ret_path:
      ret_path = 'top'
    return ret_path


def parse_dir_command_simple(model_path, command_str):
    """
    helper function to process interactive help commands 'cd ..', 'cd', 'top', or 'ls'
    :param model_path: the starting model path before the command
    :param command_str: the command
    :return: the resulting path (an absolute canonical path)
    """

    canonical_path = canonical_path_from_model_path(model_path)

    if command_str == 'cd ..':
      new_path = canonical_path[:canonical_path.rfind('/')]
      if not new_path:
        return '/'
      else:
        return new_path

    if command_str == 'ls':
      return canonical_path

    # must be 'top' or 'cd'
    return '/'

def add_section_if_missing(aliases, canonical_path, token):
    """
    helper function to try find and prepend section if missing
    :param aliases: aliases
    :param canonical_path: candidate canonical path starting with "/"
    :param token: first token in canonical_path
    :return: potentially updated canonical path
    """

    if token not in model.get_model_top_level_keys():
      for section_name in model.get_model_top_level_keys():
        if token in aliases.get_model_section_top_level_folder_names(section_name):
          return '/' + section_name + canonical_path

    return canonical_path

def parse_dir_command_cd_path(aliases, model_path, command_str):
    """
    helper function to process interactive help command 'cd [path]'
    :param aliases: aliases
    :param model_path: the starting model path before the command
    :param command_str: the 'cd' command
    :return: the resulting path (an absolute canonical path)
    """

    print("Parsing")

    ret_path = command_str[3:].replace(':','').strip()
    while ret_path.endswith('/'):
      ret_path = ret_path[:-1]
    while ret_path.replace('//','/') != ret_path:
      ret_path = ret_path.replace('//','/')
    if ret_path.startswith('top/'):
      ret_path = ret_path[3:]
    while ret_path.startswith('/top/'):
      ret_path = ret_path[4:]

    if not ret_path or ret_path == 'top' or ret_path == '/':
      return '/'

    tokens = ret_path.split('/')

    if tokens[0] in model.get_model_top_level_keys():
      # if first token is a section name, make it an absolute path
      return '/' + ret_path

    if ret_path.startswith('/'):
      # user specified an absolute path '/token1[/...]'
      # (starts with '/' so there must be a second token (tokens[1]))
      return add_section_if_missing(aliases, ret_path, tokens[1])

    # this is a relative path, so append it to the current path

    canonical_path = canonical_path_from_model_path(model_path)

    if canonical_path == "/":
      return "/" + ret_path

    return canonical_path + "/" + ret_path


def parse_dir_command_all(aliases, model_path, command_str):
    """
    helper function to process interactive help commands 'cd [path]', 'cd ..', 'cd', 'top', or 'ls'
    :param aliases: aliases
    :param model_path: the starting model path before the command
    :param command_str: the command
    :return: the resulting path (an absolute canonical path)
    """

    if command_str == 'cd ..' or command_str == 'cd' or command_str == 'top' or command_str == 'ls':
      return parse_dir_command_simple(model_path, command_str)
    else:
      return parse_dir_command_cd_path(aliases, model_path, command_str) # handle 'cd [path]'


def interactive_help_prompt(model_path, input_file):
    """
    Gets the next command from stdin or a file.
    :param model_path: a current model path
    :param input_file: specify a file to get input from file instead of stdin.
    :param printer: a model help printer
    :return: returns when user types 'exit'
    """

    # prompt using sys.stdout.write to avoid newline
    sys.stdout.write("[" + model_path + "] --> ")
    sys.stdout.flush()

    if not input_file:
      command_str = raw_input("") # get command from stdin 

    else:
      # get command from file instead of stdin (undocumented feature)
      command_str = input_file.readline()
      if not command_str:
        command_str = 'exit' # reached EOF
      else:
        command_str = command_str.rstrip(os.linesep)

      # show retrieved command_str right after the prompt
      print(command_str)

    command_str = " ".join(command_str.split()) # remove extra white-space
    return command_str


def interactive_help_print_path(printer, model_path, history):
    """
    Prints help for the given model_path, or an error message.
    Also updates the help history on success.
    :param model_path: the model path 
    :param history: history of successful model paths
    :param printer: a model help printer
    """
    try:
      printer.print_model_help(model_path, ControlOptions.NORMAL)

      # the print_model_help succeeded, add successful path to the history
      if history[-1] != model_path:
        history.append(model_path)

    except CLAException, ex:
      print("")
      print("Error getting '" + model_path + "': " + ex.getLocalizedMessage())
      print("")
      interactive_help_print_short_instructions()

def interactive_help_print_short_instructions():
    """
    Prints short instructions for interactive help.
    """
    print("In interactive mode! Type 'help' for help.")


def interactive_help_print_full_instructions():
    """
    Prints full instructions for interactive help.
    """
    print("")
    print("Commands:")
    print("")
    print("  ls                      - list contents of current location")
    print("  top, cd, cd /, cd top   - go to \"top\"")
    print("  cd x[/[...]]            - relative change (go to child location x...)")
    print("  cd section[:/[...]]     - absolute change (go to exact section and location)")
    print("  cd /folder[/...]        - find section that contains the folder and go there")
    print("  cd ..                   - go up")
    print("  history                 - history of visited locations")
    print("  exit                    - exit")
    print("")
    print("Sections:")
    print("")
    print("  " + str(', '.join(model.get_model_top_level_keys())))
    print("")
    print("Examples:")
    print("")
    print("  cd topology")
    print("  cd topology:/Server/Log/StdoutSeverity")
    print("  cd /Server/Log/StdoutSeverity")
    print("")


def interactive_help_process_command(aliases, printer, model_path, command_str, history):
    """
    Process an interactive help command.
    :param aliases: aliases
    :param printer: a model help printer
    :param model_path: current model path before applying command
    :param history: current history, a new model path added is added if command changes it
    :param command_str: the command
    """

    if command_str == 'help':
      interactive_help_print_full_instructions()

    elif command_str == 'history':
      for line in history:
        print("")
        print(line)

    elif command_str.count(' ') > 1:
      print("")
      print("Syntax error '" + command_str + "'")
      print("")
      interactive_help_print_short_instructions()

    elif command_str == 'ls' or command_str == 'cd' or command_str == 'top' or command_str.startswith('cd '):
      canonical_path = parse_dir_command_all(aliases, model_path, command_str)
      model_path = model_path_from_canonical_path(canonical_path)
      interactive_help_print_path(printer, model_path, history)

    elif command_str:
      print("")
      print("Unknown command '" + command_str + "'")
      print("")
      interactive_help_print_short_instructions()


def interactive_help_main_loop(aliases, model_path, printer):
    """
    Runs the interactive help.
    :param aliases: aliases
    :param model_path: the model path to start with
    :param printer: a model help printer
    :return: returns when user types 'exit'
    """
    _method_name = 'interactive_help_main_loop'

    __logger.entering(model_path, class_name=_class_name, method_name=_method_name)

    # setup starting history
    history = ['top']

    # optionally get input from file instead of stdin (undocumented feature)
    input_file_name = os.environ.get('WDT_INTERACTIVE_MODE_INPUT_FILE')
    input_file = None
    if input_file_name:
      input_file = open(input_file_name, "r")

    # initial command (seeded from the command line)
    command_str = "cd " + model_path

    print("")
    interactive_help_print_short_instructions()
    print("")
    print("Starting with '" + command_str + "'.")

    while True:
      if command_str == 'exit':
        break

      # the "process command" prints the help (or error) for the command_str 
      # plus appends a new path to the history if the str specifies a successful directory change

      interactive_help_process_command(aliases, printer, history[-1], command_str, history)
      print("")

      # get the next command (from either stdin, or the input_file if input_file is set)

      command_str = interactive_help_prompt(history[-1], input_file)

    __logger.exiting(class_name=_class_name, method_name=_method_name)

    
def print_help(model_path, model_context):
    """
    Prints the folders and/or attributes for the specified given model_path,
    using control_option to filter what is output
    :param model_path: the model path to print help for
    :param model_context: the model context, used to determine print options
    :return: an exit code
    """
    _method_name = 'print_help'

    __logger.entering(model_path, class_name=_class_name, method_name=_method_name)

    # default to NORMAL
    control_option = ControlOptions.NORMAL

    # determine control option using the model_context
    if model_context.get_recursive_control_option():
        control_option = ControlOptions.RECURSIVE
    elif model_context.get_attributes_only_control_option():
        control_option = ControlOptions.ATTRIBUTES_ONLY
    elif model_context.get_folders_only_control_option():
        control_option = ControlOptions.FOLDERS_ONLY

    aliases = Aliases(model_context)
    printer = ModelHelpPrinter(aliases, __logger)

    if model_context.get_interactive_mode_option():
      interactive_help_main_loop(aliases, model_path, printer)
    else:
      printer.print_model_help(model_path, control_option)

    __logger.exiting(class_name=_class_name, method_name=_method_name)
    return ExitCode.OK


def main(args):
    """
    The main entry point for the discoverDomain tool.
    :param args: the command-line arguments
    """
    _method_name = 'main'

    __logger.entering(class_name=_class_name, method_name=_method_name)
    for index, arg in enumerate(args):
        __logger.finer('sys.argv[{0}] = {1}', str(index), str(arg), class_name=_class_name, method_name=_method_name)

    try:
        model_context = __process_args(args)
    except CLAException, ex:
        exit_code = ex.getExitCode()
        if exit_code != ExitCode.HELP:
            __logger.severe('WLSDPLY-20008', _program_name, ex.getLocalizedMessage(), error=ex,
                            class_name=_class_name, method_name=_method_name)
        cla_helper.clean_up_temp_files()
        sys.exit(exit_code)

    try:
        model_path = model_context.get_trailing_argument(0)
        exit_code = print_help(model_path, model_context)
    except CLAException, ve:
        __logger.severe('WLSDPLY-10112', _program_name, ve.getLocalizedMessage(), error=ve,
                        class_name=_class_name, method_name=_method_name)
        sys.exit(ExitCode.ERROR)

    __logger.exiting(result=exit_code, class_name=_class_name, method_name=_method_name)
    sys.exit(exit_code)


if __name__ == '__main__' or __name__ == 'main':
    WebLogicDeployToolingVersion.logVersionInfo(_program_name)
<<<<<<< HEAD
    WLSDeployLoggingConfig.logLoggingDirectory(_program_name)
=======
>>>>>>> e80b8169
    try:
        main(sys.argv)
    except exceptions.SystemExit, ex:
        raise ex
    except (exceptions.Exception, java.lang.Exception), ex:
        exception_helper.__handle_unexpected_exception(ex, _program_name, _class_name, __logger)<|MERGE_RESOLUTION|>--- conflicted
+++ resolved
@@ -8,10 +8,7 @@
 import os
 import sys
 
-<<<<<<< HEAD
 from oracle.weblogic.deploy.logging import WLSDeployLoggingConfig
-=======
->>>>>>> e80b8169
 from oracle.weblogic.deploy.util import CLAException
 from oracle.weblogic.deploy.util import WebLogicDeployToolingVersion
 
@@ -455,10 +452,7 @@
 
 if __name__ == '__main__' or __name__ == 'main':
     WebLogicDeployToolingVersion.logVersionInfo(_program_name)
-<<<<<<< HEAD
     WLSDeployLoggingConfig.logLoggingDirectory(_program_name)
-=======
->>>>>>> e80b8169
     try:
         main(sys.argv)
     except exceptions.SystemExit, ex:
