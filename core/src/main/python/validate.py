"""
Copyright (c) 2017, 2022, Oracle Corporation and/or its affiliates.
Licensed under the Universal Permissive License v 1.0 as shown at https://oss.oracle.com/licenses/upl.

The WLS Deploy tooling entry point for the validateModel tool.
"""

import copy
import exceptions
import sys

from java.util.logging import Level

from oracle.weblogic.deploy.logging import WLSDeployLogEndHandler
from oracle.weblogic.deploy.logging import WLSDeployLoggingConfig
from oracle.weblogic.deploy.util import CLAException
from oracle.weblogic.deploy.util import TranslateException
from oracle.weblogic.deploy.util import VariableException
from oracle.weblogic.deploy.util import WebLogicDeployToolingVersion
from oracle.weblogic.deploy.validate import ValidateException

# Jython tools don't require sys.path modification

# imports from local packages start here
from wlsdeploy.aliases.aliases import Aliases
from wlsdeploy.aliases.wlst_modes import WlstModes
from wlsdeploy.exception import exception_helper
from wlsdeploy.exception.expection_types import ExceptionType
from wlsdeploy.logging.platform_logger import PlatformLogger
from wlsdeploy.tool.util import filter_helper
from wlsdeploy.tool.util import model_context_helper
from wlsdeploy.tool.validate.validator import Validator
from wlsdeploy.util import cla_helper
from wlsdeploy.util import dictionary_utils
from wlsdeploy.util import tool_exit
from wlsdeploy.util import validate_configuration
from wlsdeploy.util import variables
from wlsdeploy.util.cla_utils import CommandLineArgUtil
from wlsdeploy.util.exit_code import ExitCode
from wlsdeploy.util.weblogic_helper import WebLogicHelper


_program_name = 'validateModel'
_class_name = 'validate'
__logger = PlatformLogger('wlsdeploy.validate')
__wls_helper = WebLogicHelper(__logger)
__wlst_mode = WlstModes.OFFLINE

__required_arguments = [
    CommandLineArgUtil.ORACLE_HOME_SWITCH
]

__optional_arguments = [
    CommandLineArgUtil.DOMAIN_TYPE_SWITCH,  # Used by shell script to locate WLST
    CommandLineArgUtil.MODEL_FILE_SWITCH,
    CommandLineArgUtil.ARCHIVE_FILE_SWITCH,
    CommandLineArgUtil.VARIABLE_FILE_SWITCH,
    CommandLineArgUtil.TARGET_VERSION_SWITCH,
    CommandLineArgUtil.TARGET_MODE_SWITCH,
    CommandLineArgUtil.VALIDATION_METHOD
]


def __process_args(args):
    """
    Process the command-line arguments and prompt the user for any missing information
    :param args: the command-line arguments list
    :raises CLAException: if an error occurs while validating and processing the command-line arguments
    """
    cla_util = CommandLineArgUtil(_program_name, __required_arguments, __optional_arguments)
    cla_util.set_allow_multiple_models(True)
    argument_map = cla_util.process_args(args)

    __process_model_args(argument_map)

    return model_context_helper.create_context(_program_name, argument_map)


def __process_model_args(argument_map):
    """
    Determine if the model file was passed separately or requires extraction from the archive.
    :param argument_map: the arguments map
    :raises CLAException: if the arguments were not valid or an error occurred extracting the model from the archive
    """
    _method_name = '__process_model_args'

    cla_helper.validate_optional_archive(_program_name, argument_map)

    try:
        cla_helper.validate_model_present(_program_name, argument_map)
    except CLAException, ce:
        # in lax validation mode, if no model is found, log at INFO and exit
        method = dictionary_utils.get_element(argument_map, CommandLineArgUtil.VALIDATION_METHOD)
        if method == validate_configuration.LAX_METHOD:
            __logger.info('WLSDPLY-20032', _program_name, class_name=_class_name, method_name=_method_name)
            model_context = model_context_helper.create_exit_context(_program_name)
            tool_exit.end(model_context, ExitCode.OK)
        raise ce
    return


def __perform_model_file_validation(model_file_name, model_context):
    """

    :param model_file_name:
    :param model_context:
    :return:
    :raises ValidationException:
    """

    _method_name = '__perform_model_file_validation'

    __logger.entering(model_file_name,
                      class_name=_class_name, method_name=_method_name)

    try:
        wlst_mode = model_context.get_target_wlst_mode()
        aliases = Aliases(model_context=model_context, wlst_mode=wlst_mode, exception_type=ExceptionType.VALIDATE)
        model_validator = Validator(model_context, aliases=aliases, logger=__logger)
        variable_map = model_validator.load_variables(model_context.get_variable_file())
        model_dictionary = cla_helper.merge_model_files(model_file_name, variable_map)

        if cla_helper.check_persist_model():
            persist_model_dict = copy.deepcopy(model_dictionary)
            variables.substitute(persist_model_dict, variable_map, model_context)
            cla_helper.persist_model(model_context, persist_model_dict)

        model_validator.validate_in_standalone_mode(model_dictionary, variable_map,
                                                    model_context.get_archive_file_name())

        # substitute variables before filtering
        variables.substitute(model_dictionary, variable_map, model_context)
        # apply filters to merged model
        if filter_helper.apply_filters(model_dictionary, "validate", model_context):
            # persist model after filtering
            cla_helper.persist_model(model_context, model_dictionary)

            # validate model changes after filtering
            model_validator.validate_in_standalone_mode(model_dictionary, variable_map,
                                                        model_context.get_archive_file_name())

    except (TranslateException, VariableException), te:
        ex = exception_helper.create_validate_exception(te.getLocalizedMessage(), error=te)
        __logger.throwing(ex, class_name=_class_name, method_name=_method_name)
        raise ex

    __logger.exiting(class_name=_class_name, method_name=_method_name)


def main(args):
    """
    The main entry point for the validateModel tool.

    :param args:
    :return:
    """
    _method_name = 'main'

    __logger.entering(args[0], class_name=_class_name, method_name=_method_name)
    for index, arg in enumerate(args):
        __logger.finer('sys.argv[{0}] = {1}', str(index), arg, class_name=_class_name, method_name=_method_name)

    exit_code = ExitCode.OK

    try:
        model_context = __process_args(args)
    except CLAException, ex:
        exit_code = ex.getExitCode()
        if exit_code != ExitCode.HELP:
            __logger.severe('WLSDPLY-20008', _program_name, ex.getLocalizedMessage(), error=ex,
                            class_name=_class_name, method_name=_method_name)
        cla_helper.clean_up_temp_files()
        # create a minimal model for summary logging
        model_context = model_context_helper.create_exit_context(_program_name)
        tool_exit.end(model_context, exit_code)

    model_file_name = model_context.get_model_file()

    try:
        if model_file_name is not None:
            __perform_model_file_validation(model_file_name, model_context)

            summary_handler = WLSDeployLogEndHandler.getSummaryHandler()
            if summary_handler is not None:
                summary_level = summary_handler.getMaximumMessageLevel()
                if summary_level == Level.SEVERE:
                    exit_code = ExitCode.ERROR
                elif summary_level == Level.WARNING:
                    exit_code = ExitCode.WARNING

    except ValidateException, ve:
        exit_code = ExitCode.ERROR
        __logger.severe('WLSDPLY-20000', _program_name, ve.getLocalizedMessage(), error=ve,
                        class_name=_class_name, method_name=_method_name)

    cla_helper.clean_up_temp_files()

    tool_exit.end(model_context, exit_code)
    return


if __name__ == '__main__' or __name__ == 'main':
    WebLogicDeployToolingVersion.logVersionInfo(_program_name)
<<<<<<< HEAD
    WLSDeployLoggingConfig.logLoggingDirectory(_program_name)
=======
>>>>>>> e80b8169
    try:
        main(sys.argv)
    except exceptions.SystemExit, ex:
        raise ex
    except (exceptions.Exception, java.lang.Exception), ex:
        exception_helper.__handle_unexpected_exception(ex, _program_name, _class_name, __logger)<|MERGE_RESOLUTION|>--- conflicted
+++ resolved
@@ -189,7 +189,7 @@
                     exit_code = ExitCode.WARNING
 
     except ValidateException, ve:
-        exit_code = ExitCode.ERROR
+        exit_code = CommandLineArgUtil.PROG_ERROR_EXIT_CODE
         __logger.severe('WLSDPLY-20000', _program_name, ve.getLocalizedMessage(), error=ve,
                         class_name=_class_name, method_name=_method_name)
 
@@ -201,10 +201,6 @@
 
 if __name__ == '__main__' or __name__ == 'main':
     WebLogicDeployToolingVersion.logVersionInfo(_program_name)
-<<<<<<< HEAD
-    WLSDeployLoggingConfig.logLoggingDirectory(_program_name)
-=======
->>>>>>> e80b8169
     try:
         main(sys.argv)
     except exceptions.SystemExit, ex:
