"""
Copyright (c) 2017, 2018, Oracle and/or its affiliates. All rights reserved.
The Universal Permissive License (UPL), Version 1.0
"""
import copy
from org.python.modules import jarray
import re
from sets import Set
from array import array

from java.io import File
from java.lang import Boolean
from java.lang import Class
from java.lang import Exception as JException
from java.lang import Long
from java.lang import NumberFormatException
from java.lang import RuntimeException
from java.lang import String
from java.util import Properties

from oracle.weblogic.deploy.aliases import TypeUtils
from oracle.weblogic.deploy.aliases import VersionException
from oracle.weblogic.deploy.aliases import VersionUtils

from wlsdeploy.aliases.alias_constants import ChildFoldersTypes
from wlsdeploy.aliases.alias_jvmargs import JVMArguments
from wlsdeploy.exception import exception_helper
from wlsdeploy.logging.platform_logger import PlatformLogger

from wlsdeploy.aliases.alias_constants import ATTRIBUTES
from wlsdeploy.aliases.alias_constants import COMMA_DELIMITED_STRING
from wlsdeploy.aliases.alias_constants import DELIMITED_STRING
from wlsdeploy.aliases.alias_constants import JARRAY
from wlsdeploy.aliases.alias_constants import JAVA_LANG_BOOLEAN
from wlsdeploy.aliases.alias_constants import LIST
from wlsdeploy.aliases.alias_constants import LONG
from wlsdeploy.aliases.alias_constants import PATH_SEPARATOR_DELIMITED_STRING
from wlsdeploy.aliases.alias_constants import PREFERRED_MODEL_TYPE
from wlsdeploy.aliases.alias_constants import SECURITY_PROVIDER_FOLDER_PATHS
from wlsdeploy.aliases.alias_constants import SECURITY_PROVIDER_MBEAN_NAME_MAP
from wlsdeploy.aliases.alias_constants import SEMI_COLON_DELIMITED_STRING
from wlsdeploy.aliases.alias_constants import SPACE_DELIMITED_STRING
from wlsdeploy.aliases.alias_constants import WLST_ATTRIBUTES_PATH
from wlsdeploy.aliases.alias_constants import WLST_CREATE_PATH
from wlsdeploy.aliases.alias_constants import WLST_LIST_PATH
from wlsdeploy.aliases.alias_constants import WLST_PATH
from wlsdeploy.aliases.alias_constants import WLST_PATHS
from wlsdeploy.aliases.alias_constants import WLST_READ_TYPE
from wlsdeploy.aliases.alias_constants import WLST_TYPE
from wlsdeploy.aliases.alias_constants import WLST_SUBFOLDERS_PATH

_class_name = 'alias_utils'
_logger = PlatformLogger('wlsdeploy.aliases')
_server_start_location_folder_path = '/Server/ServerStart'
_server_start_argument_attribute_name = 'Argument'
_windows_path_regex = re.compile(r'^[a-zA-Z]:[\\/].*')


def merge_model_and_existing_lists(model_list, existing_list, string_list_separator_char=','):
    """
    Merge the two lists so that the resulting list contains all of the elements in both lists one time.
    :param model_list: the list to merge
    :param existing_list: the existing list
    :param string_list_separator_char: the character separator to use to split the lists if either list is a string
    :return: the merged list as a list or a string, depending on the type of the model_list
    :raises: DeployException: if either list is not either a string or a list
    """
    _method_name = 'merge_model_and_existing_lists'

    _logger.entering(model_list, existing_list, string_list_separator_char,
                     class_name=_class_name, method_name=_method_name)
    if existing_list is None or len(existing_list) == 0:
        result = model_list
    elif model_list is None or len(model_list) == 0:
        result = existing_list
        if type(model_list) is str and type(existing_list) is not str:
            result = string_list_separator_char.join(existing_list)
    else:
        model_list_is_string = type(model_list) is str
        model_set = _create_set(model_list, string_list_separator_char, 'WLSDPLY-08000')
        existing_set = _create_set(existing_list, string_list_separator_char, 'WLSDPLY-08001')

        result = list(existing_set.union(model_set))
        if model_list_is_string:
            result = string_list_separator_char.join(result)

    _logger.exiting(class_name=_class_name, method_name=_method_name, result=result)
    return result


def merge_model_and_existing_properties(model_props, existing_props, string_props_separator_char=','):
    """
    Merge the two properties objects so that the resulting properties contains all of the elements in both properties.
    :param model_props: the model properties
    :param existing_props: the existing properties
    :param string_props_separator_char: the property delimiter
    :return: the merged properties object as a java.util.Properties or a string,
             depending on the type of the model_props
    :raises: DeployException: if either properties is not either a string or a java.util.Properties object
    """
    _method_name = 'merge_model_and_existing_lists'

    _logger.entering(model_props, existing_props, string_props_separator_char,
                     class_name=_class_name, method_name=_method_name)
    if existing_props is None or len(existing_props) == 0:
        result = model_props
    elif model_props is None or len(model_props) == 0:
        result = existing_props
        if type(model_props) is str and type(existing_props) is not str:
            result = _properties_to_string(existing_props, string_props_separator_char)
    else:
        model_props_is_string = False
        if type(model_props) is str:
            model_props_is_string = True
            model_properties = _string_to_properties(model_props, string_props_separator_char)
        elif TypeUtils.isInstanceOfClass(Properties().getClass(), model_props):
            model_properties = model_props
        else:
            ex = exception_helper.create_deploy_exception('WLSDPLY-08002', str(type(model_props)))
            _logger.throwing(ex, class_name=_class_name, method_name=_method_name)
            raise ex

        if type(existing_props) is str:
            existing_properties = _string_to_properties(existing_props, string_props_separator_char)
        elif TypeUtils.isInstanceOfClass(Properties().getClass(), existing_props):
            existing_properties = existing_props
        else:
            ex = exception_helper.create_deploy_exception('WLSDPLY-08003', str(type(existing_props)))
            _logger.throwing(ex, class_name=_class_name, method_name=_method_name)
            raise ex

        for entry_set in model_properties.entrySet():
            key = entry_set.getKey()
            value = entry_set.getValue()
            existing_properties.setProperty(key, value)
        if model_props_is_string:
            result = _properties_to_string(existing_properties, string_props_separator_char)
        else:
            result = existing_properties

    _logger.exiting(class_name=_class_name, method_name=_method_name, result=result)
    return result


def merge_server_start_argument_values(model_args, existing_args):
    """
    Merge the two arguments strings.
    :param model_args: the new string from the model
    :param existing_args: the old string (e.g., from WLST)
    :return: the resulting merged string
    """
    _method_name = 'merge_server_start_argument_values'

    _logger.entering(model_args, existing_args, class_name=_class_name, method_name=_method_name)
    if model_args is None or len(model_args) == 0:
        result = existing_args
    elif existing_args is None or len(existing_args) == 0:
        result = model_args
    else:
        new_args = JVMArguments(_logger, model_args)
        old_args = JVMArguments(_logger, existing_args)
        merged_args = old_args.merge_jvm_arguments(new_args)
        result = merged_args.get_arguments_string()
    _logger.exiting(class_name=_class_name, method_name=_method_name, result=result)
    return result


def count_substring_occurrences(substring, string):
    """
    Count the number of occurrences of a substring in a string
    :param substring: the substring
    :param string: the string
    :return: the number of occurrences
    """
    count = 0
    start = 0
    while start < len(string):
        start = string.find(substring, start)
        if start == -1:
            break
        else:
            count += 1
            start += len(substring)
    return count


def compute_base_path(model_category_name, raw_model_category_dictionary):
    """
    Compute the base path to use from the model category dictionary.
    :param model_category_name: the model category name for the dictionary (used for error handling only)
    :param raw_model_category_dictionary: the raw dictionary
    :return: the new base path (e.g., '/Partition${:s}/%PARTITION%')
    :raises: AliasException: if bad alias data is encountered
    """
    _method_name = 'compute_base_path'

    if WLST_SUBFOLDERS_PATH in raw_model_category_dictionary:
        base_path_index = raw_model_category_dictionary[WLST_SUBFOLDERS_PATH]
    elif WLST_ATTRIBUTES_PATH in raw_model_category_dictionary:
        base_path_index = raw_model_category_dictionary[WLST_ATTRIBUTES_PATH]
    else:
        ex = exception_helper.create_alias_exception('WLSDPLY-08004', WLST_ATTRIBUTES_PATH, model_category_name)
        _logger.throwing(ex, class_name=_class_name, method_name=_method_name)
        raise ex

    if WLST_PATHS in raw_model_category_dictionary:
        if base_path_index in raw_model_category_dictionary[WLST_PATHS]:
            base_path = raw_model_category_dictionary[WLST_PATHS][base_path_index]
        else:
            ex = exception_helper.create_alias_exception('WLSDPLY-08005', base_path_index,
                                                         WLST_PATHS, model_category_name)
            _logger.throwing(ex, class_name=_class_name, method_name=_method_name)
            raise ex
    else:
        ex = exception_helper.create_alias_exception('WLSDPLY-08006', WLST_PATHS, model_category_name)
        _logger.throwing(ex, class_name=_class_name, method_name=_method_name)
        raise ex

    _logger.exiting(class_name=_class_name, method_name=_method_name, result=base_path)
    return base_path


def update_version_range_dict(version_range_dict, mode, version_range):
    """
    Update the unmatched attribute version range dictionary based on the specified mode and version range.
    :param version_range_dict: the current version range dictionary
    :param mode: the WLST mode applicable to the new version range
    :param version_range: the new version range to add
    :raises: VersionException: if an error occurs
    """
    if mode == 'both':
        _update_version_range_dict_mode(version_range_dict, 'offline', version_range)
        _update_version_range_dict_mode(version_range_dict, 'online', version_range)
    elif mode == 'offline':
        _update_version_range_dict_mode(version_range_dict, 'offline', version_range)
    elif mode == 'online':
        _update_version_range_dict_mode(version_range_dict, 'online', version_range)
    return


def parse_curly_braces(value):
    """
    Parse out the curly braces.
    :param value: the value with any curly braces
    :return: the modified value
    """
    alist = [value, value]

    if alist[0] is not None:
        for i in range(len(alist)):
            while '${' in alist[i] and ':' in alist[i] and '}' in alist[i]:
                idx1 = alist[i].index('${')
                idx2 = alist[i].index(':')
                idx3 = alist[i].index('}')
                if i == 0:
                    alist[i] = alist[i][0:idx1]+alist[i][idx1+2:idx2]+alist[i][idx3+1:]
                else:
                    alist[i] = alist[i][0:idx1]+alist[i][idx2+1:idx3]+alist[i][idx3+1:]
    return alist


def get_missing_name_tokens(wlst_path):
    """
    Get the unique list of unresolved name tokens, each token will only appear in the list once regardless
    of how many times it appears in the path.
    :param wlst_path: the path that may contain unresolved tokens
    :return: the list of unresolved tokens, or an empty list if not unresolved tokens were found
    """
    missing_name_tokens = dict()
    if '%' in wlst_path:
        p = re.compile("%[A-Z_]*%")
        tokens = p.findall(wlst_path)
        if tokens is not None:
            for token in tokens:
                missing_name_tokens[token[1:-1]] = True
    return missing_name_tokens.keys()


def resolve_path_tokens(location, path_name, folder_dict):
    """
    Resolve any path tokens in all paths within the folder
    :param location: the location of the folder
    :param path_name: the path name
    :param folder_dict: the dictionary for the folder
    :return: a new dictionary with all path tokens resolved
    :raises: AliasException: if an error occurs while processing the path tokens
    """
    _method_name = 'resolve_path_tokens'

    #
    # With folder versioning in place, a folder dictionary will be None if it is not relevant to the
    # current WLS version.  As such, just return None since there are no paths to resolve.
    #
    if folder_dict is None:
        return None

    #
    # Now that we have the target dictionary, we need to make a copy of it and replace the path tokens.
    #
    resolved_dict = copy.deepcopy(folder_dict)
    if WLST_PATHS in resolved_dict:
        wlst_paths_dict = resolved_dict[WLST_PATHS]
        for path_key in wlst_paths_dict:
            path_value = wlst_paths_dict[path_key]
            wlst_paths_dict[path_key] = replace_tokens_in_path(location, path_value)
    else:
        ex = exception_helper.create_alias_exception('WLSDPLY-08007', path_name)
        _logger.throwing(ex, class_name=_class_name, method_name=_method_name)
        raise ex

    #
    # Resolve the wlst path attributes in the model
    #
    if WLST_ATTRIBUTES_PATH in resolved_dict:
        wlst_path_key = resolved_dict[WLST_ATTRIBUTES_PATH]
        if wlst_path_key in wlst_paths_dict:
            resolved_dict[WLST_ATTRIBUTES_PATH] = wlst_paths_dict[wlst_path_key]
        else:
            ex = exception_helper.create_alias_exception('WLSDPLY-08008', path_name, WLST_ATTRIBUTES_PATH,
                                                         wlst_path_key, WLST_PATHS)
            _logger.throwing(ex, class_name=_class_name, method_name=_method_name)
            raise ex
    else:
        ex = exception_helper.create_alias_exception('WLSDPLY-08009', path_name, WLST_ATTRIBUTES_PATH)
        _logger.throwing(ex, class_name=_class_name, method_name=_method_name)
        raise ex

    if WLST_SUBFOLDERS_PATH in resolved_dict:
        wlst_path_key = resolved_dict[WLST_SUBFOLDERS_PATH]
        if wlst_path_key in wlst_paths_dict:
            resolved_dict[WLST_SUBFOLDERS_PATH] = wlst_paths_dict[wlst_path_key]
        else:
            ex = exception_helper.create_alias_exception('WLSDPLY-08008', path_name, WLST_SUBFOLDERS_PATH,
                                                         wlst_path_key, WLST_PATHS)
            _logger.throwing(ex, class_name=_class_name, method_name=_method_name)
            raise ex
    else:
        # default back to the attributes path
        resolved_dict[WLST_SUBFOLDERS_PATH] = resolved_dict[WLST_ATTRIBUTES_PATH]

    if WLST_LIST_PATH in resolved_dict:
        wlst_path_key = resolved_dict[WLST_LIST_PATH]
        if wlst_path_key in wlst_paths_dict:
            resolved_dict[WLST_LIST_PATH] = wlst_paths_dict[wlst_path_key]
        else:
            ex = exception_helper.create_alias_exception('WLSDPLY-08008', path_name, WLST_LIST_PATH,
                                                         wlst_path_key, WLST_PATHS)
            _logger.throwing(ex, class_name=_class_name, method_name=_method_name)
            raise ex
    else:
        # default back to the parent folder of the attributes path
        attr_path = resolved_dict[WLST_ATTRIBUTES_PATH]
        resolved_dict[WLST_LIST_PATH] = strip_trailing_folders_in_path(attr_path)

    if WLST_CREATE_PATH in resolved_dict:
        wlst_path_key = resolved_dict[WLST_CREATE_PATH]
        if wlst_path_key in wlst_paths_dict:
            resolved_dict[WLST_CREATE_PATH] = wlst_paths_dict[wlst_path_key]
        else:
            ex = exception_helper.create_alias_exception('WLSDPLY-08008', path_name, WLST_CREATE_PATH,
                                                         wlst_path_key, WLST_PATHS)
            _logger.throwing(ex, class_name=_class_name, method_name=_method_name)
            raise ex
    else:
        # default back to the grandparent folder of the attributes path
        attr_path = resolved_dict[WLST_ATTRIBUTES_PATH]
        resolved_dict[WLST_CREATE_PATH] = strip_trailing_folders_in_path(attr_path, 2)

    #
    # Now that the wlst_paths have been resolved, resolve the references to them in each of the attributes
    #
    if ATTRIBUTES in resolved_dict:
        attrs_dict = resolved_dict[ATTRIBUTES]
        for attr_name in attrs_dict:
            attr_dict = attrs_dict[attr_name]

            if WLST_PATH in attr_dict:
                wlst_path_key = attr_dict[WLST_PATH]

                if wlst_path_key in wlst_paths_dict:
                    attr_dict[WLST_PATH] = wlst_paths_dict[wlst_path_key]
                else:
                    ex = exception_helper.create_alias_exception('WLSDPLY-08010', attr_name,
                                                                 path_name, wlst_path_key)
                    _logger.throwing(ex, class_name=_class_name, method_name=_method_name)
                    raise ex
            else:
                ex = exception_helper.create_alias_exception('WLSDPLY-08011', attr_name, path_name)
                _logger.throwing(ex, class_name=_class_name, method_name=_method_name)
                raise ex
    return resolved_dict


def resolve_path_index(folder_dict, paths_index, path_attribute_name_used, location):
    """
    Get the path for the specified path index.
    :param folder_dict: the folder dictionary
    :param paths_index: the path index key
    :param path_attribute_name_used: the path attribute name used
    :param location: the location of the folder
    :return: the path for the specified path index
    :raises: AliasException: if an error occurs while location the path of the specified path index
    """
    _method_name = 'resolve_path_index'

    # Don't log folder dictionary because it is likely very large
    _logger.entering(paths_index, path_attribute_name_used, str(location),
                     class_name=_class_name, method_name=_method_name)
    if WLST_PATHS in folder_dict:
        if paths_index in folder_dict[WLST_PATHS]:
            tokenized_path = folder_dict[WLST_PATHS][paths_index]
        else:
            ex = exception_helper.create_alias_exception('WLSDPLY-08012', location.get_folder_path(),
                                                         path_attribute_name_used, paths_index, WLST_PATHS)
            _logger.throwing(ex, class_name=_class_name, method_name=_method_name)
            raise ex
    else:
        ex = exception_helper.create_alias_exception('WLSDPLY-08013', location.get_folder_path(), WLST_PATHS)
        _logger.throwing(ex, class_name=_class_name, method_name=_method_name)
        raise ex
    _logger.exiting(class_name=_class_name, method_name=_method_name, result=tokenized_path)
    return tokenized_path


def replace_tokens_in_path(location, path):
    """
    Replace the tokens in the path using the supplied location's name tokens.
    :param location: the location to use
    :param path: the path
    :return: the path with all tokens replaced
    :raises: AliasException: if an error occurs while processing the path tokens
    """
    _method_name = 'replace_tokens_in_path'

    _logger.entering(str(location), path, class_name=_class_name, method_name=_method_name)
    name_tokens = location.get_name_tokens()
    new_path = path
    if name_tokens:
        for key, value in name_tokens.iteritems():
            new_path = new_path.replace('%s%s%s' % ('%', key, '%'), value)

    missing_name_token = get_missing_name_tokens(new_path)

    if len(missing_name_token) > 0:
        ex = exception_helper.create_alias_exception('WLSDPLY-08014', new_path, missing_name_token)
        _logger.throwing(ex, class_name=_class_name, method_name=_method_name)
        raise ex
    _logger.exiting(class_name=_class_name, method_name=_method_name, result=new_path)
    return new_path


def get_token_value(location, value):
    """
    Replace the name token, if present, in the specified value with the token value from the location
    :param location: the location to use
    :param value: the value
    :return: the value or the location name token value if the value was a name token
    :raises: AliasException:
    """
    _method_name = 'get_token_value'
    result = value
    if value is not None and value.startswith('%') and value.endswith('%'):
        token_name = value[1:-1]
        name_tokens = location.get_name_tokens()
        if token_name in name_tokens:
            result = name_tokens[token_name]
        else:
            ex = exception_helper.create_alias_exception('WLSDPLY-7015', token_name)
            _logger.throwing(ex, class_name=_class_name, method_name=_method_name)
            raise ex
    return result


def strip_trailing_folders_in_path(path, number_of_folders=1):
    """
    Remove one or more directories from the end of the specified path.  Note that if the number of
    directories to remove is less than or equal to the number of slashes, not counting any trailing
    slash that may be present.
    :param path: the path from which to remove the directory(ies)
    :param number_of_folders: the number of directories to remove, by default, only one is removed
    :return: the resulting path
    """
    _method_name = 'strip_trailing_folders_in_path'

    _logger.entering(path, number_of_folders, class_name=_class_name, method_name=_method_name)
    path_len = len(path)

    # remove any trailing slash unless the entire path is '/'
    my_path = path
    if path.endswith('/') and path_len > 1:
        my_path = path[:-1]
        path_len -= 1

    slashes_in_path = my_path.count('/')
    if slashes_in_path > number_of_folders:
        for i in range(number_of_folders):
            slash_index = my_path.rfind('/')
            my_path = my_path[:slash_index]
        result = my_path
    else:
        result = '/'
    _logger.exiting(class_name=_class_name, method_name=_method_name, result=result)
    return result


def compute_folder_name_from_path(path_name):
    """
    Get the current folder name from the path
    :param path_name: the path
    :return: the current folder name, or DOMAIN if the path is None, empty or '/'
    """
    _method_name = 'compute_folder_name_from_path'

    _logger.entering(path_name, class_name=_class_name, method_name=_method_name)
    if path_name is None or len(path_name) < 2:
        result = 'DOMAIN'
    else:
        index = path_name.rfind('/')
        if index < 0:
            result = path_name
        else:
            result = path_name[index + 1:]
    _logger.exiting(class_name=_class_name, method_name=_method_name, result=result)
    return result


def convert_boolean(value):
    """
    Convert the specified value into a boolean
    :param value: the value to convert
    :return: True or False, depending on the specified value
    """
    result = False
    if value is not None:
        if type(value) is bool:
            result = value
        elif type(value) is int:
            if value == 1:
                result = True
            elif value == 0:
                result = False
        elif type(value) is str:
            if value.lower() == 'true':
                result = True
            elif value.lower() == 'false':
                result = False
    return result


def is_attribute_server_start_arguments(location, model_attribute_name):
    """
    Is the location and attribute the Server/ServerStart folder's Argument attribute
    :param location: location
    :param model_attribute_name: attribute name
    :return: True if so, False otherwise
    """
    return location.get_folder_path() == _server_start_location_folder_path and \
        model_attribute_name == _server_start_argument_attribute_name


def compute_delimiter_from_data_type(data_type, value):
    """
    Compute the delimiter from the data type
    :param data_type: the data_type
    :param value: the value of the field
    :return: the delimiter
    """
    delimiter = None
    if data_type in (COMMA_DELIMITED_STRING, DELIMITED_STRING):
        delimiter = ','
    elif data_type == SEMI_COLON_DELIMITED_STRING:
        delimiter = ';'
    elif data_type == SPACE_DELIMITED_STRING:
        delimiter = ' '
    elif data_type == PATH_SEPARATOR_DELIMITED_STRING:
        delimiter = _get_path_separator(value)
    return delimiter


def compute_read_data_type_and_delimiter_from_attribute_info(attribute_info, value):
    """
    Get the WLST read data type and delimiter from the attribute
    :param attribute_info: attribute dictionary
    :param value: the attribute value
    :return: the data type and delimiter
    """
    data_type = None
    delimiter = None

    if WLST_TYPE in attribute_info:
        data_type = attribute_info[WLST_TYPE]
        delimiter = compute_delimiter_from_data_type(data_type, value)
    else:
        if WLST_READ_TYPE in attribute_info:
            data_type = attribute_info[WLST_READ_TYPE]
            read_delimiter = compute_delimiter_from_data_type(data_type, value)
            if read_delimiter is not None:
                delimiter = read_delimiter

        if PREFERRED_MODEL_TYPE in attribute_info:
            data_type = attribute_info[PREFERRED_MODEL_TYPE]
            #
            # This code does not consider the delimiter defined by the preferred_model_type field unless there is
            # no other delimiter defined by wlst_type or wlst_read_type.  This is required to handle the use case
            # where the value read from WLST had a different separator than the preferred_model_type.
            #
            if delimiter is None:
                delimiter = compute_delimiter_from_data_type(data_type, value)

    return data_type, delimiter


def get_number_of_directories_to_strip(desired_path_type, actual_path_type):
    """
    Compute the number of directories to strip off the path based on the desired path and actual path types.
    :param desired_path_type: the desired path type
    :param actual_path_type: the actual path type
    :return: the number of directories to strip off the actual path to derive the desired path type
    """
    if actual_path_type == desired_path_type:
        result = 0
    else:
        desired_value = _get_value_for_path_type(desired_path_type)
        actual_value = _get_value_for_path_type(actual_path_type)
        result = desired_value - actual_value
    return result


def convert_to_type(data_type, value, subtype=None, delimiter=None):
    """
    Convert the value to the specified type.
    :param data_type: the type
    :param value: the value
    :param subtype: optional subtype for jarray type
    :param delimiter: optional delimiter to use for parsing
    :return: the value converted to the specified type
    """
    _method_name = 'convert_to_type'
    #
    # TypeUtils.convertToType doesn't work for passwords...
    #
    if value is not None and data_type == 'password':
        # The password is an array of bytes coming back from the WLST get() method and only
        # java.lang.String() is able to properly convert it to the cipher text string.  However,
        # we don't really want to return a java.lang.String to the caller so convert that Java
        # String back to a Python string...ugly but effective.
        new_value = str(String(value))
    else:
        try:
            new_value = TypeUtils.convertToType(data_type, value, delimiter)
        except NumberFormatException, nfe:
            ex = exception_helper.create_alias_exception('WLSDPLY-08021', value, data_type, delimiter,
                                                         nfe.getLocalizedMessage(), error=nfe)
            _logger.throwing(ex, class_name=_class_name, method_name=_method_name)
            raise ex

        if new_value is not None:
<<<<<<< HEAD
            _logger.warning('data type {0} value {1}', data_type, new_value)
            if data_type == LONG:
                new_value = Long(new_value)
            elif data_type == JAVA_LANG_BOOLEAN:
                new_value = Boolean(new_value)
            elif data_type == JARRAY:
                if subtype == 'java.lang.String':
                    new_value = _create_string_array(new_value)
                else:
                    new_value = _create_mbean_array(new_value, subtype)
            elif data_type == LIST:
                new_value = list(new_value)
            elif data_type in (COMMA_DELIMITED_STRING, DELIMITED_STRING, SEMI_COLON_DELIMITED_STRING,
                               SPACE_DELIMITED_STRING, PATH_SEPARATOR_DELIMITED_STRING):
                #
                # This code intentionally ignores the delimiter value passed in and computes it from the data type.
                # This is required to handle the special case where the value we read from WLST might have a
                # different delimiter than the model value.  In this use case, the value passed into the method
                # is the WLST value delimiter and the data_type is the preferred_model_type, so we compute the
                # model delimiter from the data_type directly.
                #
                delimiter = compute_delimiter_from_data_type(data_type, new_value)
                new_value = delimiter.join(new_value)
=======
            try:
                if data_type == LONG:
                    new_value = Long(new_value)
                elif data_type == JAVA_LANG_BOOLEAN:
                    new_value = Boolean(new_value)
                elif data_type == JARRAY:
                    if subtype is None or subtype == 'java.lang.String':
                        new_value = _create_string_array(new_value)
                    else:
                        new_value = _create_mbean_array(new_value, subtype)
                elif data_type == LIST:
                    new_value = list(new_value)
                elif data_type in (COMMA_DELIMITED_STRING, DELIMITED_STRING, SEMI_COLON_DELIMITED_STRING,
                                   SPACE_DELIMITED_STRING, PATH_SEPARATOR_DELIMITED_STRING):
                    #
                    # This code intentionally ignores the delimiter value passed in and computes it from the data type.
                    # This is required to handle the special case where the value we read from WLST might have a
                    # different delimiter than the model value.  In this use case, the value passed into the method
                    # is the WLST value delimiter and the data_type is the preferred_model_type, so we compute the
                    # model delimiter from the data_type directly.
                    #
                    delimiter = compute_delimiter_from_data_type(data_type, new_value)
                    new_value = delimiter.join(new_value)
            except TypeError, te:
                ex = exception_helper.create_alias_exception('WLSDPLY-08021', value, data_type, delimiter, te)
                _logger.throwing(ex, class_name=_class_name, method_name=_method_name)
                raise ex
>>>>>>> a482d0bc

    return new_value


def get_child_folder_type_value_from_enum_value(child_folder_type):
    """
    Get the child_folder_type value from the enum value
    :param child_folder_type: the enum value
    :return: the child_folder_type value
    """
    _method_name = 'get_child_folder_type_value_from_enum_value'

    try:
        enum_text = ChildFoldersTypes.from_value(child_folder_type)
        result = enum_text.lower()
    except ValueError, ve:
        ex = exception_helper.create_alias_exception('WLSDPLY-08016', child_folder_type, str(ve), error=ve)
        _logger.throwing(ex, class_name=_class_name, method_name=_method_name)
        raise ex
    return result


def is_security_provider_location(location):
    """
    Does the current location refer to a security provider (e.g., SAMLAuthenticator?
    :param location: the location
    :return: True, if the location refers to a security provider, False otherwise
    """
    return location.get_folder_path() in SECURITY_PROVIDER_FOLDER_PATHS


def is_base_security_provider_type_location(location):
    """
    Does the current location refer to a base security provider type (e.g., AuthenticationProvider)?
    :param location: the location
    :return: True, if the location refers to a base security provider type, False otherwise
    """
    result = False
    location_folder_path = location.get_folder_path()
    location_folder_path_elements = location_folder_path.split('/')[1:]
    if len(location_folder_path_elements) == 3:
        for provider_folder_path in SECURITY_PROVIDER_FOLDER_PATHS:
            if provider_folder_path.startswith(location_folder_path):
                result = True
                break
    return result


def get_security_provider_model_folder_name(mbean_name):
    """
    Get the model folder name for the given security provider MBean name.
    :param mbean_name: the MBean name
    :return: the model folder name or None, if the security provider MBean is not a recognized MBean type
    """
    result = None
    if mbean_name is not None and mbean_name in SECURITY_PROVIDER_MBEAN_NAME_MAP:
        result = SECURITY_PROVIDER_MBEAN_NAME_MAP[mbean_name]
    return result

###############################################################################
#                              Private functions                              #
###############################################################################


def _get_path_separator(value):
    """
    Get the path separator to use for this value.  If the value is a string and contains
    :param value: the value
    :return: the computed path separator
    """
    _method_name = '_get_path_separator'
    _logger.entering(value, class_name=_class_name, method_name=_method_name)

    result = File.pathSeparator
    if type(value) is str and len(value) > 0:
        # If the value has a windows separator or a single directory that starts with a drive letter
        if ';' in value or _windows_path_regex.match(value):
            result = ';'
        elif ':' in value:
            result = ':'
    _logger.exiting(class_name=_class_name, method_name=_method_name, result=result)
    return result


def _update_version_range_dict_mode(version_range_dict, wlst_mode, version_range):
    """
    update the version range dictionary element specified by the WLST mode using the new version range.
    :param version_range_dict: the current version range dictionary
    :param wlst_mode: which of the two WLST modes elements to update in the dictionary
    :param version_range: the new version range
    :raises: VersionException: if an error occurs
    """
    if wlst_mode in version_range_dict:
        current_value = version_range_dict[wlst_mode]
        new_value = _merge_version_ranges(current_value, version_range)
        version_range_dict[wlst_mode] = new_value
    else:
        version_range_dict[wlst_mode] = version_range
    return


def _merge_version_ranges(current_range, range_to_add):
    """
    Merge two version ranges into a single range covering both input ranges.
    :param current_range: one version range
    :param range_to_add: another version range
    :return: the merged version range
    :raises: VersionException: if an error occurs
    """
    _method_name = '_merge_version_ranges'

    _logger.entering(current_range, range_to_add, class_name=_class_name, method_name=_method_name)
    current_inclusive = not current_range.startswith('(')
    range_to_add_inclusive = not range_to_add.startswith('(')

    current_low, current_high = _get_low_and_high_version_from_range(current_range)
    range_to_add_low, range_to_add_high = _get_low_and_high_version_from_range(range_to_add)

    low_compare = VersionUtils.compareVersions(current_low, range_to_add_low)
    if low_compare > 0:
        if range_to_add_inclusive:
            new_range = '[' + range_to_add_low + ','
        else:
            new_range = '(' + range_to_add_low + ','
    elif low_compare < 0:
        if current_inclusive:
            new_range = '[' + current_low + ','
        else:
            new_range = '(' + current_low + ','
    else:
        if range_to_add_inclusive or current_inclusive:
            new_range = '[' + current_low + ','
        else:
            new_range = '(' + current_low + ','

    current_inclusive = not current_range.endswith(')')
    range_to_add_inclusive = not range_to_add.endswith(')')

    if len(current_high) == 0 or len(range_to_add_high) == 0:
        new_range += ')'
    else:
        high_compare = VersionUtils.compareVersions(current_high, range_to_add_high)
        if high_compare > 0:
            if current_inclusive:
                new_range += current_high + ']'
            else:
                new_range += current_high + ')'
        elif high_compare < 0:
            if range_to_add_inclusive:
                new_range += range_to_add_high + ']'
            else:
                new_range += range_to_add_high + ')'
        else:
            if range_to_add_inclusive or current_inclusive:
                new_range += current_high + ']'
            else:
                new_range += current_high + ')'

    _logger.exiting(class_name=_class_name, method_name=_method_name, result=new_range)
    return new_range


def _get_low_and_high_version_from_range(version_range):
    """
    Parse a version range into its low and high components.
    :param version_range: the version range
    :return: the low and high version components, an empty string is returned if there is no upper bound
    """
    _method_name = '_get_low_and_high_version_from_range'

    _logger.entering(version_range, class_name=_class_name, method_name=_method_name)
    try:
        versions = VersionUtils.getLowerAndUpperVersionStrings(version_range)
    except VersionException, ve:
        ex = exception_helper.create_alias_exception('WLSDPLY-08017', version_range, ve.getLocalizedMessage(), error=ve)
        _logger.throwing(ex, class_name=_class_name, method_name=_method_name)
        raise ex

    if len(versions) == 2:
        low = versions[0]
        high = versions[1]
        if high is None:
            high = ''
    else:
        low = versions[0]
        high = low
    _logger.exiting(class_name=_class_name, method_name=_method_name, result=[low, high])
    return low, high


def _properties_to_string(props, string_props_separator_char):
    """
    Convert a java.util.Properties object into a string
    :param props: the java.util.Properties object
    :param string_props_separator_char: the delimiter to use to separate properties
    :return: the delimited string representing the properties object
    """
    _method_name = '_properties_to_string'

    _logger.entering(props, string_props_separator_char, class_name=_class_name, method_name=_method_name)
    if props is None:
        result = ''
    elif type(props) is str:
        result = props
    else:
        result = ''
        for entry_set in props.entrySet():
            key = entry_set.getKey()
            value = entry_set.getValue()
            if len(result) > 0:
                result += string_props_separator_char
            result += str(key) + '=' + str(value)
    _logger.exiting(class_name=_class_name, method_name=_method_name, result=result)
    return result


def _string_to_properties(string, string_props_separator_char):
    """
    Convert a delimited string into a java.util.Properties object
    :param string: the delimited string
    :param string_props_separator_char:, the delimiter used to separate properties
    :return: the java.util.Properties object
    :raises: DeployException: if the string is not formatted as expected
             (i.e., name=value pairs separated by the specified separator)
    """
    _method_name = '_string_to_properties'

    _logger.entering(string, string_props_separator_char, class_name=_class_name, method_name=_method_name)
    result = Properties()
    if string is not None and len(string) > 0:
        elements = string.split(string_props_separator_char)
        for element in elements:
            stripped_element = element.strip()
            prop_key_value = stripped_element.split('=')
            if len(prop_key_value) == 2:
                key = prop_key_value[0].strip()
                value = prop_key_value[1].strip()
                result.setProperty(key, value)
            else:
                ex = exception_helper.create_deploy_exception('WLSDPLY-08018', string)
                _logger.throwing(ex, class_name=_class_name, method_name=_method_name)
                raise ex
    _logger.exiting(class_name=_class_name, method_name=_method_name, result=result)
    return result


def _get_value_for_path_type(path_type):
    """
    Compute a numeric value for the path type based on the number of directories above the base wlst_attributes_path.

    :param path_type: path type
    :return: the numeric value
    """
    _method_name = '_get_value_for_path_type'

    _logger.entering(path_type, class_name=_class_name, method_name=_method_name)
    if path_type == WLST_CREATE_PATH:
        result = 2
    elif path_type == WLST_LIST_PATH:
        result = 1
    elif path_type == WLST_SUBFOLDERS_PATH or path_type == WLST_ATTRIBUTES_PATH:
        result = 0
    else:
        ex = exception_helper.create_alias_exception('WLSDPLY-08019', path_type)
        _logger.throwing(ex, class_name=_class_name, method_name=_method_name)
        raise ex
    _logger.exiting(class_name=_class_name, method_name=_method_name, result=result)
    return result


def _create_string_array(iterable):
    """
    Create a jarray of java.lang.String suitable for WLST attributes that take list objects.
    This is mostly used for WLST online.
    :param iterable: a List object or other iterable type
    :return: a jarray containing the same contents as the provided iterable
    """
    array_len = len(iterable)
    myarray = jarray.zeros(array_len, String)
    idx = 0
    for element in iterable:
        myarray[idx] = element
        idx += 1
    return myarray


def _create_mbean_array(iterable, subtype):
    """
    Create a jarray of the subtype suitable for WLST attributes that take list objects.
    This is mostly used for WLST online.
    :param iterable: a List object or other iterable type
    :return: a jarray containing the same contents as the provided iterable
    """
    _method_name = '__create_mbean_array'
    array_len = len(iterable)

    try:
        clazz = Class.forName(subtype)
    except (JException, RuntimeException), e:
        ex = exception_helper.create_alias_exception('WLSDPLY-08020', subtype, e.getLocalizedMessage(), error=e)
        _logger.throwing(ex, class_name=_class_name, method_name=_method_name)
        raise ex

    myarray = jarray.zeros(array_len, clazz)
    idx = 0
    for element in iterable:
        myarray[idx] = element
        idx += 1
    return myarray


def _create_set(list_item, string_list_separator_char, message_key):
    """
    Create a set object from the specified list item.
    :param list_item: the item to be examined, should be a string, list, or array
    :param string_list_separator_char: the character separator to use to split the lists if either list is a string
    :param message_key: the key of the message to display if list item type is invalid
    :return: a set containing the list item's elements
    :raises: DeployException: if either list is not either a string or a list
    """
    _method_name = '_create_set'

    item_type = type(list_item)
    if item_type is str:
        item_set = Set([x.strip() for x in list_item.split(string_list_separator_char)])
    elif item_type is list or item_type is array:
        item_set = Set(list_item)
    else:
        ex = exception_helper.create_deploy_exception(message_key, str(item_type))
        _logger.throwing(ex, class_name=_class_name, method_name=_method_name)
        raise ex

    return item_set<|MERGE_RESOLUTION|>--- conflicted
+++ resolved
@@ -654,15 +654,13 @@
             _logger.throwing(ex, class_name=_class_name, method_name=_method_name)
             raise ex
 
-        if new_value is not None:
-<<<<<<< HEAD
-            _logger.warning('data type {0} value {1}', data_type, new_value)
+        try:
             if data_type == LONG:
                 new_value = Long(new_value)
             elif data_type == JAVA_LANG_BOOLEAN:
                 new_value = Boolean(new_value)
             elif data_type == JARRAY:
-                if subtype == 'java.lang.String':
+                if subtype is None or subtype == 'java.lang.String':
                     new_value = _create_string_array(new_value)
                 else:
                     new_value = _create_mbean_array(new_value, subtype)
@@ -679,35 +677,10 @@
                 #
                 delimiter = compute_delimiter_from_data_type(data_type, new_value)
                 new_value = delimiter.join(new_value)
-=======
-            try:
-                if data_type == LONG:
-                    new_value = Long(new_value)
-                elif data_type == JAVA_LANG_BOOLEAN:
-                    new_value = Boolean(new_value)
-                elif data_type == JARRAY:
-                    if subtype is None or subtype == 'java.lang.String':
-                        new_value = _create_string_array(new_value)
-                    else:
-                        new_value = _create_mbean_array(new_value, subtype)
-                elif data_type == LIST:
-                    new_value = list(new_value)
-                elif data_type in (COMMA_DELIMITED_STRING, DELIMITED_STRING, SEMI_COLON_DELIMITED_STRING,
-                                   SPACE_DELIMITED_STRING, PATH_SEPARATOR_DELIMITED_STRING):
-                    #
-                    # This code intentionally ignores the delimiter value passed in and computes it from the data type.
-                    # This is required to handle the special case where the value we read from WLST might have a
-                    # different delimiter than the model value.  In this use case, the value passed into the method
-                    # is the WLST value delimiter and the data_type is the preferred_model_type, so we compute the
-                    # model delimiter from the data_type directly.
-                    #
-                    delimiter = compute_delimiter_from_data_type(data_type, new_value)
-                    new_value = delimiter.join(new_value)
-            except TypeError, te:
-                ex = exception_helper.create_alias_exception('WLSDPLY-08021', value, data_type, delimiter, te)
-                _logger.throwing(ex, class_name=_class_name, method_name=_method_name)
-                raise ex
->>>>>>> a482d0bc
+        except TypeError, te:
+            ex = exception_helper.create_alias_exception('WLSDPLY-08021', value, data_type, delimiter, te)
+            _logger.throwing(ex, class_name=_class_name, method_name=_method_name)
+            raise ex
 
     return new_value
 
