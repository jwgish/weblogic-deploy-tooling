--- conflicted
+++ resolved
@@ -299,15 +299,12 @@
             arg_map[CommandLineArgUtil.FOLDERS_ONLY_SWITCH] = self._folders_only
         if self._recursive is not None:
             arg_map[CommandLineArgUtil.RECURSIVE_SWITCH] = self._recursive
-<<<<<<< HEAD
         if self._interactive_mode is not None:
             arg_map[CommandLineArgUtil.INTERACTIVE_MODE_SWITCH] = self._interactive_mode
-=======
         if self._remote is not None:
             arg_map[CommandLineArgUtil.REMOTE_SWITCH] = self._remote
         if self._skip_archive is not None:
             arg_map[CommandLineArgUtil.SKIP_ARCHIVE_FILE_SWITCH] = self._skip_archive
->>>>>>> 3a6f4b91
         if self._variable_file_name is not None:
             arg_map[CommandLineArgUtil.VARIABLE_FILE_SWITCH] = self._variable_file_name
         if self._run_rcu is not None:
